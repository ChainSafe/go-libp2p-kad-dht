--- conflicted
+++ resolved
@@ -34,11 +34,7 @@
 type ProviderStore interface {
 	AddProvider(ctx context.Context, key []byte, prov peer.ID) error
 	GetProviders(ctx context.Context, key []byte) ([]peer.ID, error)
-<<<<<<< HEAD
-	GetProvidersForPrefix(ctx context.Context, key []byte) (map[peer.ID][][]byte, error)
-=======
 	GetProvidersForPrefix(ctx context.Context, key []byte) (map[string][]peer.ID, error)
->>>>>>> b1c48718
 }
 
 // ProviderManager adds and pulls providers out of the datastore,
@@ -174,17 +170,9 @@
 				log.Error("error reading providers: ", err)
 			}
 
-<<<<<<< HEAD
-			if gp, ok := maybeGp.(*getProvByPrefix); ok {
-				provs, err := pm.getProviderSetForPrefix(gp.ctx, gp.key)
-				if err != nil && err != ds.ErrNotFound {
-					log.Error("error reading providers: ", err)
-				}
-=======
 			// set the cap so the user can't append to this.
 			gp.resp <- provs[0:len(provs):len(provs)]
 			continue
->>>>>>> b1c48718
 
 		case gp := <-pm.getProvsByPrefix:
 			provs, err := pm.getProviderSetForPrefix(gp.ctx, gp.key)
@@ -369,10 +357,6 @@
 	return pset, nil
 }
 
-<<<<<<< HEAD
-// TODO: duplicate code, clean this up!!
-=======
->>>>>>> b1c48718
 // returns the ProviderSet if it already exists on cache, otherwise loads it from datasatore
 func (pm *ProviderManager) getProviderSetForPrefix(ctx context.Context, k []byte) (*providerSet, error) {
 	cached, ok := pm.cache.Get(string(k))
@@ -385,16 +369,8 @@
 		return nil, err
 	}
 
-<<<<<<< HEAD
-	if len(pset.providers) > 0 && len(k) >= 32 {
-		// don't cache if this is a prefix
-		pm.cache.Add(string(k), pset)
-	}
-
-=======
 	// note: prefixes are not cached, unlike full key lookups.
 	// is this okay?
->>>>>>> b1c48718
 	return pset, nil
 }
 
@@ -463,80 +439,6 @@
 	return out, nil
 }
 
-<<<<<<< HEAD
-// loads the ProviderSet out of the datastore
-// TODO: add prefix length so we know how many leading 0s to include on the final byte, if any.
-func loadProviderSetByPrefix(ctx context.Context, dstore ds.Datastore, k []byte) (*providerSet, error) {
-	// for prefix lookups, this already returns all providers with the prefix, so don't need to modify
-	// note: we slice off the last byte since the prefix is by *bits*, so we need to manually xor and check
-	// how many bits match in the final byte.
-	res, err := dstore.Query(ctx, dsq.Query{Prefix: mkProvKey(k[:len(k)-1])})
-	if err != nil {
-		return nil, err
-	}
-	defer res.Close()
-
-	now := time.Now()
-	out := newProviderSet()
-	for {
-		e, ok := res.NextSync()
-		if !ok {
-			break
-		}
-		if e.Error != nil {
-			log.Error("got an error: ", e.Error)
-			continue
-		}
-
-		// check expiration time
-		t, err := readTimeValue(e.Value)
-		switch {
-		case err != nil:
-			// couldn't parse the time
-			log.Error("parsing providers record from disk: ", err)
-			fallthrough
-		case now.Sub(t) > ProvideValidity:
-			// or just expired
-			err = dstore.Delete(ctx, ds.RawKey(e.Key))
-			if err != nil && err != ds.ErrNotFound {
-				log.Error("failed to remove provider record from disk: ", err)
-			}
-			continue
-		}
-
-		lix := strings.LastIndex(e.Key, "/")
-
-		decstr, err := base32.RawStdEncoding.DecodeString(e.Key[lix+1:])
-		if err != nil {
-			log.Error("base32 decoding error: ", err)
-			err = dstore.Delete(ctx, ds.RawKey(e.Key))
-			if err != nil && err != ds.ErrNotFound {
-				log.Error("failed to remove provider record from disk: ", err)
-			}
-			continue
-		}
-
-		pid := peer.ID(decstr)
-
-		decKey, err := base32.RawStdEncoding.DecodeString(e.Key[len(ProvidersKeyPrefix):lix])
-		if err != nil {
-			log.Error("base32 decoding error: ", err)
-			err = dstore.Delete(ctx, ds.RawKey(e.Key))
-			if err != nil && err != ds.ErrNotFound {
-				log.Error("failed to remove provider record from disk: ", err)
-			}
-			continue
-		}
-
-		if numCommonBits(k[len(k)-1], decKey[len(k)-1]) < highestSetBit(k[len(k)-1]) {
-			continue
-		}
-
-		out.setVal(pid, decKey, t)
-	}
-
-	return out, nil
-=======
 func handleQueryKey(ctx context.Context, dstore ds.Datastore, e dsq.Result, now time.Time) (peer.ID, []byte, time.Time, error) {
 	if e.Error != nil {
 		return "", nil, time.Time{}, e.Error
@@ -580,7 +482,6 @@
 	}
 
 	return pid, decKey, t, nil
->>>>>>> b1c48718
 }
 
 func readTimeValue(data []byte) (time.Time, error) {
