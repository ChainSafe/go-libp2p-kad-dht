package providers

import (
	"context"
	"encoding/binary"
	"fmt"
	"strings"
	"time"

	"github.com/libp2p/go-libp2p/core/peer"
	"github.com/libp2p/go-libp2p/core/peerstore"
	peerstoreImpl "github.com/libp2p/go-libp2p/p2p/host/peerstore"

	lru "github.com/hashicorp/golang-lru/simplelru"
	ds "github.com/ipfs/go-datastore"
	"github.com/ipfs/go-datastore/autobatch"
	dsq "github.com/ipfs/go-datastore/query"
	logging "github.com/ipfs/go-log"
	"github.com/jbenet/goprocess"
	goprocessctx "github.com/jbenet/goprocess/context"
	"github.com/multiformats/go-base32"
)

// ProvidersKeyPrefix is the prefix/namespace for ALL provider record
// keys stored in the data store.
const ProvidersKeyPrefix = "/providers/"

// ProvideValidity is the default time that a provider record should last
var ProvideValidity = time.Hour * 24
var defaultCleanupInterval = time.Hour
var lruCacheSize = 256
var batchBufferSize = 256
var log = logging.Logger("providers")

// ProviderStore represents a store that associates peers and their addresses to keys.
type ProviderStore interface {
	AddProvider(ctx context.Context, key []byte, prov peer.AddrInfo) error
	GetProviders(ctx context.Context, key []byte) ([]peer.AddrInfo, error)
	GetProvidersForPrefix(ctx context.Context, key []byte) (map[peer.ID][][]byte, error)
}

// ProviderManager adds and pulls providers out of the datastore,
// caching them in between
type ProviderManager struct {
	self peer.ID
	// all non channel fields are meant to be accessed only within
	// the run method
	cache  lru.LRUCache
	pstore peerstore.Peerstore
	dstore *autobatch.Datastore

	newprovs         chan *addProv
	getprovs         chan *getProv
	getProvsByPrefix chan *getProvByPrefix
	proc             goprocess.Process

	cleanupInterval time.Duration
}

var _ ProviderStore = (*ProviderManager)(nil)

// Option is a function that sets a provider manager option.
type Option func(*ProviderManager) error

func (pm *ProviderManager) applyOptions(opts ...Option) error {
	for i, opt := range opts {
		if err := opt(pm); err != nil {
			return fmt.Errorf("provider manager option %d failed: %s", i, err)
		}
	}
	return nil
}

// CleanupInterval sets the time between GC runs.
// Defaults to 1h.
func CleanupInterval(d time.Duration) Option {
	return func(pm *ProviderManager) error {
		pm.cleanupInterval = d
		return nil
	}
}

// Cache sets the LRU cache implementation.
// Defaults to a simple LRU cache.
func Cache(c lru.LRUCache) Option {
	return func(pm *ProviderManager) error {
		pm.cache = c
		return nil
	}
}

type addProv struct {
	ctx context.Context
	key []byte
	val peer.ID
}

type getProv struct {
	ctx  context.Context
	key  []byte
	resp chan []peer.ID
}

type getProvByPrefix struct {
	ctx  context.Context
	key  []byte
	resp chan map[string][]peer.ID
}

// NewProviderManager constructor
func NewProviderManager(ctx context.Context, local peer.ID, ps peerstore.Peerstore, dstore ds.Batching, opts ...Option) (*ProviderManager, error) {
	pm := new(ProviderManager)
	pm.self = local
	pm.getprovs = make(chan *getProv)
	pm.getProvsByPrefix = make(chan *getProvByPrefix)
	pm.newprovs = make(chan *addProv)
	pm.pstore = ps
	pm.dstore = autobatch.NewAutoBatching(dstore, batchBufferSize)
	cache, err := lru.NewLRU(lruCacheSize, nil)
	if err != nil {
		return nil, err
	}
	pm.cache = cache
	pm.cleanupInterval = defaultCleanupInterval
	if err := pm.applyOptions(opts...); err != nil {
		return nil, err
	}
	pm.proc = goprocessctx.WithContext(ctx)
	pm.proc.Go(func(proc goprocess.Process) { pm.run(ctx, proc) })
	return pm, nil
}

// Process returns the ProviderManager process
func (pm *ProviderManager) Process() goprocess.Process {
	return pm.proc
}

func (pm *ProviderManager) run(ctx context.Context, proc goprocess.Process) {
	var (
		gcQuery    dsq.Results
		gcQueryRes <-chan dsq.Result
		gcSkip     map[string]struct{}
		gcTime     time.Time
		gcTimer    = time.NewTimer(pm.cleanupInterval)
	)

	defer func() {
		gcTimer.Stop()
		if gcQuery != nil {
			// don't really care if this fails.
			_ = gcQuery.Close()
		}
		if err := pm.dstore.Flush(ctx); err != nil {
			log.Error("failed to flush datastore: ", err)
		}
	}()

	for {
		select {
		case np := <-pm.newprovs:
			err := pm.addProv(np.ctx, np.key, np.val)
			if err != nil {
				log.Error("error adding new providers: ", err)
				continue
			}
			if gcSkip != nil {
				// we have an gc, tell it to skip this provider
				// as we've updated it since the GC started.
				gcSkip[mkProvKeyFor(np.key, np.val)] = struct{}{}
			}
		case gp := <-pm.getprovs:
			provs, err := pm.getProvidersForKey(gp.ctx, gp.key)
			if err != nil && err != ds.ErrNotFound {
				log.Error("error reading providers: ", err)
			}

<<<<<<< HEAD
			// set the cap so the user can't append to this.
			gp.resp <- provs[0:len(provs):len(provs)]
			continue
=======
			if gp, ok := maybeGp.(*getProvByPrefix); ok {
				provs, err := pm.getProviderSetForPrefix(gp.ctx, gp.key)
				if err != nil && err != ds.ErrNotFound {
					log.Error("error reading providers: ", err)
				}
>>>>>>> e2434a99

		case gp := <-pm.getProvsByPrefix:
			provs, err := pm.getProviderSetForKey(gp.ctx, gp.key)
			if err != nil && err != ds.ErrNotFound {
				log.Error("error reading providers: ", err)
			}

			// set the cap so the user can't append to this.
			gp.resp <- provs.keyToProviders
			continue
		case res, ok := <-gcQueryRes:
			if !ok {
				if err := gcQuery.Close(); err != nil {
					log.Error("failed to close provider GC query: ", err)
				}
				gcTimer.Reset(pm.cleanupInterval)

				// cleanup GC round
				gcQueryRes = nil
				gcSkip = nil
				gcQuery = nil
				continue
			}
			if res.Error != nil {
				log.Error("got error from GC query: ", res.Error)
				continue
			}
			if _, ok := gcSkip[res.Key]; ok {
				// We've updated this record since starting the
				// GC round, skip it.
				continue
			}

			// check expiration time
			t, err := readTimeValue(res.Value)
			switch {
			case err != nil:
				// couldn't parse the time
				log.Error("parsing providers record from disk: ", err)
				fallthrough
			case gcTime.Sub(t) > ProvideValidity:
				// or expired
				err = pm.dstore.Delete(ctx, ds.RawKey(res.Key))
				if err != nil && err != ds.ErrNotFound {
					log.Error("failed to remove provider record from disk: ", err)
				}
			}

		case gcTime = <-gcTimer.C:
			// You know the wonderful thing about caches? You can
			// drop them.
			//
			// Much faster than GCing.
			pm.cache.Purge()

			// Now, kick off a GC of the datastore.
			q, err := pm.dstore.Query(ctx, dsq.Query{
				Prefix: ProvidersKeyPrefix,
			})
			if err != nil {
				log.Error("provider record GC query failed: ", err)
				continue
			}
			gcQuery = q
			gcQueryRes = q.Next()
			gcSkip = make(map[string]struct{})
		case <-proc.Closing():
			return
		}
	}
}

// AddProvider adds a provider
func (pm *ProviderManager) AddProvider(ctx context.Context, k []byte, provInfo peer.AddrInfo) error {
	if provInfo.ID != pm.self { // don't add own addrs.
		pm.pstore.AddAddrs(provInfo.ID, provInfo.Addrs, peerstore.ProviderAddrTTL)
	}
	prov := &addProv{
		ctx: ctx,
		key: k,
		val: provInfo.ID,
	}
	select {
	case pm.newprovs <- prov:
		return nil
	case <-ctx.Done():
		return ctx.Err()
	}
}

// addProv updates the cache if needed
func (pm *ProviderManager) addProv(ctx context.Context, k []byte, p peer.ID) error {
	now := time.Now()
	if provs, ok := pm.cache.Get(string(k)); ok {
		provs.(*providerSet).setVal(p, k, now)
	} // else not cached, just write through

	return writeProviderEntry(ctx, pm.dstore, k, p, now)
}

// writeProviderEntry writes the provider into the datastore
func writeProviderEntry(ctx context.Context, dstore ds.Datastore, k []byte, p peer.ID, t time.Time) error {
	dsk := mkProvKeyFor(k, p)

	buf := make([]byte, 16)
	n := binary.PutVarint(buf, t.UnixNano())

	return dstore.Put(ctx, ds.NewKey(dsk), buf[:n])
}

func mkProvKeyFor(k []byte, p peer.ID) string {
	return mkProvKey(k) + "/" + base32.RawStdEncoding.EncodeToString([]byte(p))
}

func mkProvKey(k []byte) string {
	return ProvidersKeyPrefix + base32.RawStdEncoding.EncodeToString(k)
}

// GetProviders returns the set of providers for the given key.
// This method _does not_ copy the set. Do not modify it.
func (pm *ProviderManager) GetProviders(ctx context.Context, k []byte) ([]peer.AddrInfo, error) {
	gp := &getProv{
		ctx:  ctx,
		key:  k,
		resp: make(chan []peer.ID, 1), // buffered to prevent sender from blocking
	}
	select {
	case <-ctx.Done():
		return nil, ctx.Err()
	case pm.getprovs <- gp:
	}
	select {
	case <-ctx.Done():
		return nil, ctx.Err()
	case peers := <-gp.resp:
		return peerstoreImpl.PeerInfos(pm.pstore, peers), nil
	}
}

// GetProvidersForPrefix returns the set of providers with the given prefix, as well
// as the full key they provide.
func (pm *ProviderManager) GetProvidersForPrefix(ctx context.Context, k []byte) (map[peer.ID][][]byte, error) {
	gp := &getProvByPrefix{
		ctx:  ctx,
		key:  k,
		resp: make(chan map[peer.ID][][]byte, 1), // buffered to prevent sender from blocking
	}
	select {
	case <-ctx.Done():
		return nil, ctx.Err()
	case pm.getprovs <- gp:
	}
	select {
	case <-ctx.Done():
		return nil, ctx.Err()
	case peers := <-gp.resp:
		return peers, nil
	}
}

func (pm *ProviderManager) getProvidersForKey(ctx context.Context, k []byte) ([]peer.ID, error) {
	pset, err := pm.getProviderSetForKey(ctx, k)
	if err != nil {
		return nil, err
	}
	return pset.providers, nil
}

// returns the ProviderSet if it already exists on cache, otherwise loads it from datasatore
func (pm *ProviderManager) getProviderSetForKey(ctx context.Context, k []byte) (*providerSet, error) {
	cached, ok := pm.cache.Get(string(k))
	if ok {
		return cached.(*providerSet), nil
	}

	pset, err := loadProviderSet(ctx, pm.dstore, k)
	if err != nil {
		return nil, err
	}

	if len(pset.providers) > 0 && len(k) >= 32 {
		// don't cache if this is a prefix
		pm.cache.Add(string(k), pset)
	}

	return pset, nil
}

// TODO: duplicate code, clean this up!!
// returns the ProviderSet if it already exists on cache, otherwise loads it from datasatore
func (pm *ProviderManager) getProviderSetForPrefix(ctx context.Context, k []byte) (*providerSet, error) {
	cached, ok := pm.cache.Get(string(k))
	if ok {
		return cached.(*providerSet), nil
	}

	pset, err := loadProviderSetByPrefix(ctx, pm.dstore, k)
	if err != nil {
		return nil, err
	}

	if len(pset.providers) > 0 && len(k) >= 32 {
		// don't cache if this is a prefix
		pm.cache.Add(string(k), pset)
	}

	return pset, nil
}

// loads the ProviderSet out of the datastore
func loadProviderSet(ctx context.Context, dstore ds.Datastore, k []byte) (*providerSet, error) {
	// for prefix lookups, this already returns all providers with the prefix, so don't need to modify
	res, err := dstore.Query(ctx, dsq.Query{Prefix: mkProvKey(k)})
	if err != nil {
		return nil, err
	}
	defer res.Close()

	now := time.Now()
	out := newProviderSet()
	for {
		e, ok := res.NextSync()
		if !ok {
			break
		}
		if e.Error != nil {
			log.Error("got an error: ", e.Error)
			continue
		}

		// check expiration time
		t, err := readTimeValue(e.Value)
		switch {
		case err != nil:
			// couldn't parse the time
			log.Error("parsing providers record from disk: ", err)
			fallthrough
		case now.Sub(t) > ProvideValidity:
			// or just expired
			err = dstore.Delete(ctx, ds.RawKey(e.Key))
			if err != nil && err != ds.ErrNotFound {
				log.Error("failed to remove provider record from disk: ", err)
			}
			continue
		}

		lix := strings.LastIndex(e.Key, "/")

		decstr, err := base32.RawStdEncoding.DecodeString(e.Key[lix+1:])
		if err != nil {
			log.Error("base32 decoding error: ", err)
			err = dstore.Delete(ctx, ds.RawKey(e.Key))
			if err != nil && err != ds.ErrNotFound {
				log.Error("failed to remove provider record from disk: ", err)
			}
			continue
		}

		pid := peer.ID(decstr)

		decKey, err := base32.RawStdEncoding.DecodeString(e.Key[len(ProvidersKeyPrefix):lix])
		if err != nil {
			log.Error("base32 decoding error: ", err)
			err = dstore.Delete(ctx, ds.RawKey(e.Key))
			if err != nil && err != ds.ErrNotFound {
				log.Error("failed to remove provider record from disk: ", err)
			}
			continue
		}

		out.setVal(pid, decKey, t)
	}

	return out, nil
}

// loads the ProviderSet out of the datastore
// TODO: add prefix length so we know how many leading 0s to include on the final byte, if any.
func loadProviderSetByPrefix(ctx context.Context, dstore ds.Datastore, k []byte) (*providerSet, error) {
	// for prefix lookups, this already returns all providers with the prefix, so don't need to modify
	// note: we slice off the last byte since the prefix is by *bits*, so we need to manually xor and check
	// how many bits match in the final byte.
	res, err := dstore.Query(ctx, dsq.Query{Prefix: mkProvKey(k[:len(k)-1])})
	if err != nil {
		return nil, err
	}
	defer res.Close()

	now := time.Now()
	out := newProviderSet()
	for {
		e, ok := res.NextSync()
		if !ok {
			break
		}
		if e.Error != nil {
			log.Error("got an error: ", e.Error)
			continue
		}

		// check expiration time
		t, err := readTimeValue(e.Value)
		switch {
		case err != nil:
			// couldn't parse the time
			log.Error("parsing providers record from disk: ", err)
			fallthrough
		case now.Sub(t) > ProvideValidity:
			// or just expired
			err = dstore.Delete(ctx, ds.RawKey(e.Key))
			if err != nil && err != ds.ErrNotFound {
				log.Error("failed to remove provider record from disk: ", err)
			}
			continue
		}

		lix := strings.LastIndex(e.Key, "/")

		decstr, err := base32.RawStdEncoding.DecodeString(e.Key[lix+1:])
		if err != nil {
			log.Error("base32 decoding error: ", err)
			err = dstore.Delete(ctx, ds.RawKey(e.Key))
			if err != nil && err != ds.ErrNotFound {
				log.Error("failed to remove provider record from disk: ", err)
			}
			continue
		}

		pid := peer.ID(decstr)

		decKey, err := base32.RawStdEncoding.DecodeString(e.Key[len(ProvidersKeyPrefix):lix])
		if err != nil {
			log.Error("base32 decoding error: ", err)
			err = dstore.Delete(ctx, ds.RawKey(e.Key))
			if err != nil && err != ds.ErrNotFound {
				log.Error("failed to remove provider record from disk: ", err)
			}
			continue
		}

		if numCommonBits(k[len(k)-1], decKey[len(k)-1]) < highestSetBit(k[len(k)-1]) {
			continue
		}

		out.setVal(pid, decKey, t)
	}

	return out, nil
}

func readTimeValue(data []byte) (time.Time, error) {
	nsec, n := binary.Varint(data)
	if n <= 0 {
		return time.Time{}, fmt.Errorf("failed to parse time")
	}

	return time.Unix(0, nsec), nil
}

func numCommonBits(a, b byte) int {
	// xor last byte to see how many bits in common they have
	common := a ^ b

	// left shift by 1 bit each iteration
	// once common becomes 0, return 8 - number of iterations
	i := 8
	for {
		if common == 0 {
			return i
		}

		common = common << 1
		i--
	}
}

func highestSetBit(b byte) int {
	i := 0
	for {
		if b == 0 {
			return i
		}

		b = b >> 1
		i++
	}
}<|MERGE_RESOLUTION|>--- conflicted
+++ resolved
@@ -36,7 +36,7 @@
 type ProviderStore interface {
 	AddProvider(ctx context.Context, key []byte, prov peer.AddrInfo) error
 	GetProviders(ctx context.Context, key []byte) ([]peer.AddrInfo, error)
-	GetProvidersForPrefix(ctx context.Context, key []byte) (map[peer.ID][][]byte, error)
+	GetProvidersForPrefix(ctx context.Context, key []byte) (map[string][]peer.ID, error)
 }
 
 // ProviderManager adds and pulls providers out of the datastore,
@@ -174,17 +174,9 @@
 				log.Error("error reading providers: ", err)
 			}
 
-<<<<<<< HEAD
 			// set the cap so the user can't append to this.
 			gp.resp <- provs[0:len(provs):len(provs)]
 			continue
-=======
-			if gp, ok := maybeGp.(*getProvByPrefix); ok {
-				provs, err := pm.getProviderSetForPrefix(gp.ctx, gp.key)
-				if err != nil && err != ds.ErrNotFound {
-					log.Error("error reading providers: ", err)
-				}
->>>>>>> e2434a99
 
 		case gp := <-pm.getProvsByPrefix:
 			provs, err := pm.getProviderSetForKey(gp.ctx, gp.key)
@@ -326,16 +318,16 @@
 
 // GetProvidersForPrefix returns the set of providers with the given prefix, as well
 // as the full key they provide.
-func (pm *ProviderManager) GetProvidersForPrefix(ctx context.Context, k []byte) (map[peer.ID][][]byte, error) {
+func (pm *ProviderManager) GetProvidersForPrefix(ctx context.Context, k []byte) (map[string][]peer.ID, error) {
 	gp := &getProvByPrefix{
 		ctx:  ctx,
 		key:  k,
-		resp: make(chan map[peer.ID][][]byte, 1), // buffered to prevent sender from blocking
+		resp: make(chan map[string][]peer.ID, 1), // buffered to prevent sender from blocking
 	}
 	select {
 	case <-ctx.Done():
 		return nil, ctx.Err()
-	case pm.getprovs <- gp:
+	case pm.getProvsByPrefix <- gp:
 	}
 	select {
 	case <-ctx.Done():
@@ -365,15 +357,13 @@
 		return nil, err
 	}
 
-	if len(pset.providers) > 0 && len(k) >= 32 {
-		// don't cache if this is a prefix
+	if len(pset.providers) > 0 {
 		pm.cache.Add(string(k), pset)
 	}
 
 	return pset, nil
 }
 
-// TODO: duplicate code, clean this up!!
 // returns the ProviderSet if it already exists on cache, otherwise loads it from datasatore
 func (pm *ProviderManager) getProviderSetForPrefix(ctx context.Context, k []byte) (*providerSet, error) {
 	cached, ok := pm.cache.Get(string(k))
@@ -386,11 +376,8 @@
 		return nil, err
 	}
 
-	if len(pset.providers) > 0 && len(k) >= 32 {
-		// don't cache if this is a prefix
-		pm.cache.Add(string(k), pset)
-	}
-
+	// note: prefixes are not cached, unlike full key lookups.
+	// is this okay?
 	return pset, nil
 }
 
@@ -410,48 +397,10 @@
 		if !ok {
 			break
 		}
-		if e.Error != nil {
-			log.Error("got an error: ", e.Error)
-			continue
-		}
-
-		// check expiration time
-		t, err := readTimeValue(e.Value)
-		switch {
-		case err != nil:
-			// couldn't parse the time
-			log.Error("parsing providers record from disk: ", err)
-			fallthrough
-		case now.Sub(t) > ProvideValidity:
-			// or just expired
-			err = dstore.Delete(ctx, ds.RawKey(e.Key))
-			if err != nil && err != ds.ErrNotFound {
-				log.Error("failed to remove provider record from disk: ", err)
-			}
-			continue
-		}
-
-		lix := strings.LastIndex(e.Key, "/")
-
-		decstr, err := base32.RawStdEncoding.DecodeString(e.Key[lix+1:])
+
+		pid, decKey, t, err := handleQueryKey(ctx, dstore, e, now)
 		if err != nil {
-			log.Error("base32 decoding error: ", err)
-			err = dstore.Delete(ctx, ds.RawKey(e.Key))
-			if err != nil && err != ds.ErrNotFound {
-				log.Error("failed to remove provider record from disk: ", err)
-			}
-			continue
-		}
-
-		pid := peer.ID(decstr)
-
-		decKey, err := base32.RawStdEncoding.DecodeString(e.Key[len(ProvidersKeyPrefix):lix])
-		if err != nil {
-			log.Error("base32 decoding error: ", err)
-			err = dstore.Delete(ctx, ds.RawKey(e.Key))
-			if err != nil && err != ds.ErrNotFound {
-				log.Error("failed to remove provider record from disk: ", err)
-			}
+			log.Debugf("failed to handle query key: %s", err)
 			continue
 		}
 
@@ -480,48 +429,10 @@
 		if !ok {
 			break
 		}
-		if e.Error != nil {
-			log.Error("got an error: ", e.Error)
-			continue
-		}
-
-		// check expiration time
-		t, err := readTimeValue(e.Value)
-		switch {
-		case err != nil:
-			// couldn't parse the time
-			log.Error("parsing providers record from disk: ", err)
-			fallthrough
-		case now.Sub(t) > ProvideValidity:
-			// or just expired
-			err = dstore.Delete(ctx, ds.RawKey(e.Key))
-			if err != nil && err != ds.ErrNotFound {
-				log.Error("failed to remove provider record from disk: ", err)
-			}
-			continue
-		}
-
-		lix := strings.LastIndex(e.Key, "/")
-
-		decstr, err := base32.RawStdEncoding.DecodeString(e.Key[lix+1:])
+
+		pid, decKey, t, err := handleQueryKey(ctx, dstore, e, now)
 		if err != nil {
-			log.Error("base32 decoding error: ", err)
-			err = dstore.Delete(ctx, ds.RawKey(e.Key))
-			if err != nil && err != ds.ErrNotFound {
-				log.Error("failed to remove provider record from disk: ", err)
-			}
-			continue
-		}
-
-		pid := peer.ID(decstr)
-
-		decKey, err := base32.RawStdEncoding.DecodeString(e.Key[len(ProvidersKeyPrefix):lix])
-		if err != nil {
-			log.Error("base32 decoding error: ", err)
-			err = dstore.Delete(ctx, ds.RawKey(e.Key))
-			if err != nil && err != ds.ErrNotFound {
-				log.Error("failed to remove provider record from disk: ", err)
-			}
+			log.Debugf("failed to handle query key: %s", err)
 			continue
 		}
 
@@ -533,6 +444,51 @@
 	}
 
 	return out, nil
+}
+
+func handleQueryKey(ctx context.Context, dstore ds.Datastore, e dsq.Result, now time.Time) (peer.ID, []byte, time.Time, error) {
+	if e.Error != nil {
+		return "", nil, time.Time{}, e.Error
+	}
+
+	// check expiration time
+	t, err := readTimeValue(e.Value)
+	switch {
+	case err != nil:
+		// couldn't parse the time
+		log.Error("parsing providers record from disk: ", err)
+		fallthrough
+	case now.Sub(t) > ProvideValidity:
+		// or just expired
+		err = dstore.Delete(ctx, ds.RawKey(e.Key))
+		if err != nil && err != ds.ErrNotFound {
+			return "", nil, time.Time{}, fmt.Errorf("failed to remove provider record from disk: %w", err)
+		}
+	}
+
+	lix := strings.LastIndex(e.Key, "/")
+
+	decstr, err := base32.RawStdEncoding.DecodeString(e.Key[lix+1:])
+	if err != nil {
+		log.Error("base32 decoding error: ", err)
+		err = dstore.Delete(ctx, ds.RawKey(e.Key))
+		if err != nil && err != ds.ErrNotFound {
+			return "", nil, time.Time{}, fmt.Errorf("failed to remove provider record from disk: %w", err)
+		}
+	}
+
+	pid := peer.ID(decstr)
+
+	decKey, err := base32.RawStdEncoding.DecodeString(e.Key[len(ProvidersKeyPrefix):lix])
+	if err != nil {
+		log.Error("base32 decoding error: ", err)
+		err = dstore.Delete(ctx, ds.RawKey(e.Key))
+		if err != nil && err != ds.ErrNotFound {
+			return "", nil, time.Time{}, fmt.Errorf("failed to remove provider record from disk: %w", err)
+		}
+	}
+
+	return pid, decKey, t, nil
 }
 
 func readTimeValue(data []byte) (time.Time, error) {
