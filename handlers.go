package dht

import (
	"bytes"
	"context"
	"errors"
	"fmt"
	"time"

	"github.com/libp2p/go-libp2p/core/crypto"
	"github.com/libp2p/go-libp2p/core/peer"

	"github.com/gogo/protobuf/proto"
	ds "github.com/ipfs/go-datastore"
	u "github.com/ipfs/go-ipfs-util"
	"github.com/libp2p/go-libp2p-kad-dht/internal"
	pb "github.com/libp2p/go-libp2p-kad-dht/pb"
	recpb "github.com/libp2p/go-libp2p-record/pb"
	b58 "github.com/mr-tron/base58/base58"
	"github.com/multiformats/go-base32"
)

// dhthandler specifies the signature of functions that handle DHT messages.
type dhtHandler func(context.Context, peer.ID, *pb.Message) (*pb.Message, error)

func (dht *IpfsDHT) handlerForMsgType(t pb.Message_MessageType) dhtHandler {
	switch t {
	case pb.Message_FIND_NODE:
		return dht.handleFindPeer
	case pb.Message_PING:
		return dht.handlePing
	}

	if dht.enableValues {
		switch t {
		case pb.Message_GET_VALUE:
			return dht.handleGetValue
		case pb.Message_PUT_VALUE:
			return dht.handlePutValue
		}
	}

	if dht.enableProviders {
		switch t {
		case pb.Message_ADD_PROVIDER:
			return dht.handleAddProvider
		case pb.Message_GET_PROVIDERS:
			return dht.handleGetProviders
		}
	}

	return nil
}

func (dht *IpfsDHT) handleGetValue(ctx context.Context, p peer.ID, pmes *pb.Message) (_ *pb.Message, err error) {
	// first, is there even a key?
	k := pmes.GetKey()
	if len(k) == 0 {
		return nil, errors.New("handleGetValue but no key was provided")
	}

	// setup response
	resp := pb.NewMessage(pmes.GetType(), pmes.GetKey(), pmes.GetClusterLevel())

	rec, err := dht.checkLocalDatastore(ctx, k)
	if err != nil {
		return nil, err
	}
	resp.Record = rec

	// Find closest peer on given cluster to desired key and reply with that info
	closer := dht.betterPeersToQuery(pmes, p, dht.bucketSize)
	if len(closer) > 0 {
		resp.CloserPeers = pb.PeerIDsToPBPeers(dht.host.Network(), dht.peerstore, closer)
	}

	return resp, nil
}

func (dht *IpfsDHT) checkLocalDatastore(ctx context.Context, k []byte) (*recpb.Record, error) {
	logger.Debugf("%s handleGetValue looking into ds", dht.self)
	dskey := convertToDsKey(k)
	buf, err := dht.datastore.Get(ctx, dskey)
	logger.Debugf("%s handleGetValue looking into ds GOT %v", dht.self, buf)

	if err == ds.ErrNotFound {
		return nil, nil
	}

	// if we got an unexpected error, bail.
	if err != nil {
		return nil, err
	}

	// if we have the value, send it back
	logger.Debugf("%s handleGetValue success!", dht.self)

	rec := new(recpb.Record)
	err = proto.Unmarshal(buf, rec)
	if err != nil {
		logger.Debug("failed to unmarshal DHT record from datastore")
		return nil, err
	}

	var recordIsBad bool
	recvtime, err := u.ParseRFC3339(rec.GetTimeReceived())
	if err != nil {
		logger.Info("either no receive time set on record, or it was invalid: ", err)
		recordIsBad = true
	}

	if time.Since(recvtime) > dht.maxRecordAge {
		logger.Debug("old record found, tossing.")
		recordIsBad = true
	}

	// NOTE: We do not verify the record here beyond checking these timestamps.
	// we put the burden of checking the records on the requester as checking a record
	// may be computationally expensive

	if recordIsBad {
		err := dht.datastore.Delete(ctx, dskey)
		if err != nil {
			logger.Error("Failed to delete bad record from datastore: ", err)
		}

		return nil, nil // can treat this as not having the record at all
	}

	return rec, nil
}

// Cleans the record (to avoid storing arbitrary data).
func cleanRecord(rec *recpb.Record) {
	rec.TimeReceived = ""
}

// Store a value in this peer local storage
func (dht *IpfsDHT) handlePutValue(ctx context.Context, p peer.ID, pmes *pb.Message) (_ *pb.Message, err error) {
	if len(pmes.GetKey()) == 0 {
		return nil, errors.New("handleGetValue but no key was provided")
	}

	rec := pmes.GetRecord()
	if rec == nil {
		logger.Debugw("got nil record from", "from", p)
		return nil, errors.New("nil record")
	}

	if !bytes.Equal(pmes.GetKey(), rec.GetKey()) {
		return nil, errors.New("put key doesn't match record key")
	}

	cleanRecord(rec)

	// Make sure the record is valid (not expired, valid signature etc)
	if err = dht.Validator.Validate(string(rec.GetKey()), rec.GetValue()); err != nil {
		logger.Infow("bad dht record in PUT", "from", p, "key", internal.LoggableRecordKeyBytes(rec.GetKey()), "error", err)
		return nil, err
	}

	dskey := convertToDsKey(rec.GetKey())

	// fetch the striped lock for this key
	var indexForLock byte
	if len(rec.GetKey()) == 0 {
		indexForLock = 0
	} else {
		indexForLock = rec.GetKey()[len(rec.GetKey())-1]
	}
	lk := &dht.stripedPutLocks[indexForLock]
	lk.Lock()
	defer lk.Unlock()

	// Make sure the new record is "better" than the record we have locally.
	// This prevents a record with for example a lower sequence number from
	// overwriting a record with a higher sequence number.
	existing, err := dht.getRecordFromDatastore(ctx, dskey)
	if err != nil {
		return nil, err
	}

	if existing != nil {
		recs := [][]byte{rec.GetValue(), existing.GetValue()}
		i, err := dht.Validator.Select(string(rec.GetKey()), recs)
		if err != nil {
			logger.Warnw("dht record passed validation but failed select", "from", p, "key", internal.LoggableRecordKeyBytes(rec.GetKey()), "error", err)
			return nil, err
		}
		if i != 0 {
			logger.Infow("DHT record in PUT older than existing record (ignoring)", "peer", p, "key", internal.LoggableRecordKeyBytes(rec.GetKey()))
			return nil, errors.New("old record")
		}
	}

	// record the time we receive every record
	rec.TimeReceived = u.FormatRFC3339(time.Now())

	data, err := proto.Marshal(rec)
	if err != nil {
		return nil, err
	}

	err = dht.datastore.Put(ctx, dskey, data)
	return pmes, err
}

// returns nil, nil when either nothing is found or the value found doesn't properly validate.
// returns nil, some_error when there's a *datastore* error (i.e., something goes very wrong)
func (dht *IpfsDHT) getRecordFromDatastore(ctx context.Context, dskey ds.Key) (*recpb.Record, error) {
	buf, err := dht.datastore.Get(ctx, dskey)
	if err == ds.ErrNotFound {
		return nil, nil
	}
	if err != nil {
		logger.Errorw("error retrieving record from datastore", "key", dskey, "error", err)
		return nil, err
	}
	rec := new(recpb.Record)
	err = proto.Unmarshal(buf, rec)
	if err != nil {
		// Bad data in datastore, log it but don't return an error, we'll just overwrite it
		logger.Errorw("failed to unmarshal record from datastore", "key", dskey, "error", err)
		return nil, nil
	}

	err = dht.Validator.Validate(string(rec.GetKey()), rec.GetValue())
	if err != nil {
		// Invalid record in datastore, probably expired but don't return an error,
		// we'll just overwrite it
		logger.Debugw("local record verify failed", "key", rec.GetKey(), "error", err)
		return nil, nil
	}

	return rec, nil
}

func (dht *IpfsDHT) handlePing(_ context.Context, p peer.ID, pmes *pb.Message) (*pb.Message, error) {
	logger.Debugf("%s Responding to ping from %s!\n", dht.self, p)
	return pmes, nil
}

func (dht *IpfsDHT) handleFindPeer(ctx context.Context, from peer.ID, pmes *pb.Message) (_ *pb.Message, _err error) {
	resp := pb.NewMessage(pmes.GetType(), nil, pmes.GetClusterLevel())
	var closest []peer.ID

	if len(pmes.GetKey()) == 0 {
		return nil, fmt.Errorf("handleFindPeer with empty key")
	}

	// if looking for self... special case where we send it on CloserPeers.
	targetPid := peer.ID(pmes.GetKey())
	if targetPid == dht.self {
		closest = []peer.ID{dht.self}
	} else {
		closest = dht.betterPeersToQuery(pmes, from, dht.bucketSize)

		// Never tell a peer about itself.
		if targetPid != from {
			// Add the target peer to the set of closest peers if
			// not already present in our routing table.
			//
			// Later, when we lookup known addresses for all peers
			// in this set, we'll prune this peer if we don't
			// _actually_ know where it is.
			found := false
			for _, p := range closest {
				if targetPid == p {
					found = true
					break
				}
			}
			if !found {
				closest = append(closest, targetPid)
			}
		}
	}

	if closest == nil {
		return resp, nil
	}

	withAddresses := make([]peer.AddrInfo, 0, len(closest))
	for _, p := range closest {
		addrInfo := dht.peerstore.PeerInfo(p)
		if len(addrInfo.Addrs) > 0 {
			withAddresses = append(withAddresses, addrInfo)
		}
	}
	resp.CloserPeers = pb.PeerInfosToPBPeers(dht.host.Network(), withAddresses)
	return resp, nil
}

func (dht *IpfsDHT) handleGetProviders(ctx context.Context, p peer.ID, pmes *pb.Message) (_ *pb.Message, _err error) {
	key := pmes.GetKey()
	if len(key) > 80 {
		return nil, fmt.Errorf("handleGetProviders key size too large")
	} else if len(key) == 0 {
		return nil, fmt.Errorf("handleGetProviders key is empty")
	}

	resp := pb.NewMessage(pmes.GetType(), key, pmes.GetClusterLevel())

	if len(key) < 32 {
		// since the datastore lookup is already by prefix, the only difference is that this call
		// also returns the keys that the peers provide.
		provsToKeys, err := dht.providerStore.GetProvidersForPrefix(ctx, key)
		if err != nil {
			return nil, err
		}

<<<<<<< HEAD
		resp.ProviderPeers = pb.PeerIDsToPBPeersWithKeys(dht.host.Network(), dht.peerstore, provsToKeys)
=======
		resp.ProvidersByKey = pb.KeyToProvsToPB(dht.host.Network(), dht.peerstore, provsToKeys)
>>>>>>> b1c48718
	} else {
		// setup providers
		providers, err := dht.providerStore.GetProviders(ctx, key)
		if err != nil {
			return nil, err
		}
		resp.ProviderPeers = pb.PeerIDsToPBPeers(dht.host.Network(), dht.peerstore, providers)
<<<<<<< HEAD
	}

	if len(resp.ProviderPeers) > 20 {
		logger.Infof("found %d providers, only sending 20", len(resp.ProviderPeers))
		// only send 20 providers if we find more
		resp.ProviderPeers = resp.ProviderPeers[:20]
	}

	if len(resp.ProviderPeers) > 0 {
		logger.Infof("%s got providers for lookup request for key %x",
			dht.self,
			key)

		for _, prov := range resp.ProviderPeers {
			logger.Infof("provider peer ID (encrypted): %s", b58.Encode([]byte(prov.Id)))
		}
=======
>>>>>>> b1c48718
	}

	// Also send closer peers.
	closer := dht.betterPeersToQuery(pmes, p, dht.bucketSize)
	if closer != nil {
		resp.CloserPeers = pb.PeerIDsToPBPeers(dht.host.Network(), dht.peerstore, closer)
<<<<<<< HEAD
	}

	if len(resp.ProviderPeers) == 0 {
		logger.Infof("%s got no providers for key %x, sending %d closer peers",
			dht.self,
			key,
			len(closer),
		)
=======
>>>>>>> b1c48718
	}

	return resp, nil
}

func (dht *IpfsDHT) handleAddProvider(ctx context.Context, p peer.ID, pmes *pb.Message) (_ *pb.Message, _err error) {
	key := pmes.GetKey()
	if len(key) > 80 {
		return nil, fmt.Errorf("handleAddProvider key size too large")
	} else if len(key) == 0 {
		return nil, fmt.Errorf("handleAddProvider key is empty")
	}

	logger.Debugw("adding provider", "from", p, "key", internal.LoggableProviderRecordBytes(key))

	// add provider should use the address given in the message
	provs := pmes.GetProviderPeers()
	pinfos := pb.PBPeersToPeerInfos(provs)
	for i, pi := range pinfos {
		sig := provs[i].Signature
		pub, err := crypto.PublicKeyFromProto(provs[i].PublicKey)
		if err != nil {
			logger.Debugw("failed to unmarshal public key", "from", p, "peer", pi.ID, "error", err)
			continue
		}

		// verify that public key corresponds to sender peer ID
		id, err := peer.IDFromPublicKey(pub)
		if err != nil {
			logger.Debugw("failed to derive peer ID from public key", "from", p, "peer", pi.ID, "error", err)
			continue
		}

		if id != p {
			logger.Debugw("remote peer ID does not match public key's peer ID", "from", p, "peer", pi.ID, "error", err)
			continue
		}

		ok, err := pub.Verify(append(key, pi.ID...), sig)
		if err != nil {
			logger.Debugw("failed to verify signature", "from", p, "peer", pi.ID, "error", err)
			continue
		}

		if !ok {
			// we should ignore this provider record! not from originator.
			// (we should sign them and check signature later...)
			logger.Debugw("received provider from wrong peer", "from", p, "peer", pi.ID)
			continue
		}

		if len(pi.Addrs) < 1 {
			logger.Debugw("no valid addresses for provider", "from", p)
			continue
		}

<<<<<<< HEAD
		logger.Infof("%s adding provider %s for key %x",
			dht.self,
			pi.ID,
			key,
		)

=======
>>>>>>> b1c48718
		err = dht.providerStore.AddProvider(ctx, key, pi.ID)
		if err != nil {
			return nil, err
		}
	}

	return nil, nil
}

func convertToDsKey(s []byte) ds.Key {
	return ds.NewKey(base32.RawStdEncoding.EncodeToString(s))
}<|MERGE_RESOLUTION|>--- conflicted
+++ resolved
@@ -309,11 +309,7 @@
 			return nil, err
 		}
 
-<<<<<<< HEAD
-		resp.ProviderPeers = pb.PeerIDsToPBPeersWithKeys(dht.host.Network(), dht.peerstore, provsToKeys)
-=======
 		resp.ProvidersByKey = pb.KeyToProvsToPB(dht.host.Network(), dht.peerstore, provsToKeys)
->>>>>>> b1c48718
 	} else {
 		// setup providers
 		providers, err := dht.providerStore.GetProviders(ctx, key)
@@ -321,7 +317,6 @@
 			return nil, err
 		}
 		resp.ProviderPeers = pb.PeerIDsToPBPeers(dht.host.Network(), dht.peerstore, providers)
-<<<<<<< HEAD
 	}
 
 	if len(resp.ProviderPeers) > 20 {
@@ -338,15 +333,12 @@
 		for _, prov := range resp.ProviderPeers {
 			logger.Infof("provider peer ID (encrypted): %s", b58.Encode([]byte(prov.Id)))
 		}
-=======
->>>>>>> b1c48718
 	}
 
 	// Also send closer peers.
 	closer := dht.betterPeersToQuery(pmes, p, dht.bucketSize)
 	if closer != nil {
 		resp.CloserPeers = pb.PeerIDsToPBPeers(dht.host.Network(), dht.peerstore, closer)
-<<<<<<< HEAD
 	}
 
 	if len(resp.ProviderPeers) == 0 {
@@ -355,8 +347,6 @@
 			key,
 			len(closer),
 		)
-=======
->>>>>>> b1c48718
 	}
 
 	return resp, nil
@@ -413,15 +403,12 @@
 			continue
 		}
 
-<<<<<<< HEAD
 		logger.Infof("%s adding provider %s for key %x",
 			dht.self,
 			pi.ID,
 			key,
 		)
 
-=======
->>>>>>> b1c48718
 		err = dht.providerStore.AddProvider(ctx, key, pi.ID)
 		if err != nil {
 			return nil, err
