package dht

import (
	"bytes"
	"context"
	"errors"
	"fmt"
	"time"

	"github.com/libp2p/go-libp2p/core/crypto"
	"github.com/libp2p/go-libp2p/core/peer"

	"github.com/gogo/protobuf/proto"
	ds "github.com/ipfs/go-datastore"
	u "github.com/ipfs/go-ipfs-util"
	"github.com/libp2p/go-libp2p-kad-dht/internal"
	pb "github.com/libp2p/go-libp2p-kad-dht/pb"
	recpb "github.com/libp2p/go-libp2p-record/pb"
	"github.com/multiformats/go-base32"
)

// dhthandler specifies the signature of functions that handle DHT messages.
type dhtHandler func(context.Context, peer.ID, *pb.Message) (*pb.Message, error)

func (dht *IpfsDHT) handlerForMsgType(t pb.Message_MessageType) dhtHandler {
	switch t {
	case pb.Message_FIND_NODE:
		return dht.handleFindPeer
	case pb.Message_PING:
		return dht.handlePing
	}

	if dht.enableValues {
		switch t {
		case pb.Message_GET_VALUE:
			return dht.handleGetValue
		case pb.Message_PUT_VALUE:
			return dht.handlePutValue
		}
	}

	if dht.enableProviders {
		switch t {
		case pb.Message_ADD_PROVIDER:
			return dht.handleAddProvider
		case pb.Message_GET_PROVIDERS:
			return dht.handleGetProviders
		}
	}

	return nil
}

func (dht *IpfsDHT) handleGetValue(ctx context.Context, p peer.ID, pmes *pb.Message) (_ *pb.Message, err error) {
	// first, is there even a key?
	k := pmes.GetKey()
	if len(k) == 0 {
		return nil, errors.New("handleGetValue but no key was provided")
	}

	// setup response
	resp := pb.NewMessage(pmes.GetType(), pmes.GetKey(), pmes.GetClusterLevel())

	rec, err := dht.checkLocalDatastore(ctx, k)
	if err != nil {
		return nil, err
	}
	resp.Record = rec

	// Find closest peer on given cluster to desired key and reply with that info
	closer := dht.betterPeersToQuery(pmes, p, dht.bucketSize)
	if len(closer) > 0 {
		resp.CloserPeers = pb.PeerIDsToPBPeers(dht.host.Network(), dht.peerstore, closer)
	}

	return resp, nil
}

func (dht *IpfsDHT) checkLocalDatastore(ctx context.Context, k []byte) (*recpb.Record, error) {
	logger.Debugf("%s handleGetValue looking into ds", dht.self)
	dskey := convertToDsKey(k)
	buf, err := dht.datastore.Get(ctx, dskey)
	logger.Debugf("%s handleGetValue looking into ds GOT %v", dht.self, buf)

	if err == ds.ErrNotFound {
		return nil, nil
	}

	// if we got an unexpected error, bail.
	if err != nil {
		return nil, err
	}

	// if we have the value, send it back
	logger.Debugf("%s handleGetValue success!", dht.self)

	rec := new(recpb.Record)
	err = proto.Unmarshal(buf, rec)
	if err != nil {
		logger.Debug("failed to unmarshal DHT record from datastore")
		return nil, err
	}

	var recordIsBad bool
	recvtime, err := u.ParseRFC3339(rec.GetTimeReceived())
	if err != nil {
		logger.Info("either no receive time set on record, or it was invalid: ", err)
		recordIsBad = true
	}

	if time.Since(recvtime) > dht.maxRecordAge {
		logger.Debug("old record found, tossing.")
		recordIsBad = true
	}

	// NOTE: We do not verify the record here beyond checking these timestamps.
	// we put the burden of checking the records on the requester as checking a record
	// may be computationally expensive

	if recordIsBad {
		err := dht.datastore.Delete(ctx, dskey)
		if err != nil {
			logger.Error("Failed to delete bad record from datastore: ", err)
		}

		return nil, nil // can treat this as not having the record at all
	}

	return rec, nil
}

// Cleans the record (to avoid storing arbitrary data).
func cleanRecord(rec *recpb.Record) {
	rec.TimeReceived = ""
}

// Store a value in this peer local storage
func (dht *IpfsDHT) handlePutValue(ctx context.Context, p peer.ID, pmes *pb.Message) (_ *pb.Message, err error) {
	if len(pmes.GetKey()) == 0 {
		return nil, errors.New("handleGetValue but no key was provided")
	}

	rec := pmes.GetRecord()
	if rec == nil {
		logger.Debugw("got nil record from", "from", p)
		return nil, errors.New("nil record")
	}

	if !bytes.Equal(pmes.GetKey(), rec.GetKey()) {
		return nil, errors.New("put key doesn't match record key")
	}

	cleanRecord(rec)

	// Make sure the record is valid (not expired, valid signature etc)
	if err = dht.Validator.Validate(string(rec.GetKey()), rec.GetValue()); err != nil {
		logger.Infow("bad dht record in PUT", "from", p, "key", internal.LoggableRecordKeyBytes(rec.GetKey()), "error", err)
		return nil, err
	}

	dskey := convertToDsKey(rec.GetKey())

	// fetch the striped lock for this key
	var indexForLock byte
	if len(rec.GetKey()) == 0 {
		indexForLock = 0
	} else {
		indexForLock = rec.GetKey()[len(rec.GetKey())-1]
	}
	lk := &dht.stripedPutLocks[indexForLock]
	lk.Lock()
	defer lk.Unlock()

	// Make sure the new record is "better" than the record we have locally.
	// This prevents a record with for example a lower sequence number from
	// overwriting a record with a higher sequence number.
	existing, err := dht.getRecordFromDatastore(ctx, dskey)
	if err != nil {
		return nil, err
	}

	if existing != nil {
		recs := [][]byte{rec.GetValue(), existing.GetValue()}
		i, err := dht.Validator.Select(string(rec.GetKey()), recs)
		if err != nil {
			logger.Warnw("dht record passed validation but failed select", "from", p, "key", internal.LoggableRecordKeyBytes(rec.GetKey()), "error", err)
			return nil, err
		}
		if i != 0 {
			logger.Infow("DHT record in PUT older than existing record (ignoring)", "peer", p, "key", internal.LoggableRecordKeyBytes(rec.GetKey()))
			return nil, errors.New("old record")
		}
	}

	// record the time we receive every record
	rec.TimeReceived = u.FormatRFC3339(time.Now())

	data, err := proto.Marshal(rec)
	if err != nil {
		return nil, err
	}

	err = dht.datastore.Put(ctx, dskey, data)
	return pmes, err
}

// returns nil, nil when either nothing is found or the value found doesn't properly validate.
// returns nil, some_error when there's a *datastore* error (i.e., something goes very wrong)
func (dht *IpfsDHT) getRecordFromDatastore(ctx context.Context, dskey ds.Key) (*recpb.Record, error) {
	buf, err := dht.datastore.Get(ctx, dskey)
	if err == ds.ErrNotFound {
		return nil, nil
	}
	if err != nil {
		logger.Errorw("error retrieving record from datastore", "key", dskey, "error", err)
		return nil, err
	}
	rec := new(recpb.Record)
	err = proto.Unmarshal(buf, rec)
	if err != nil {
		// Bad data in datastore, log it but don't return an error, we'll just overwrite it
		logger.Errorw("failed to unmarshal record from datastore", "key", dskey, "error", err)
		return nil, nil
	}

	err = dht.Validator.Validate(string(rec.GetKey()), rec.GetValue())
	if err != nil {
		// Invalid record in datastore, probably expired but don't return an error,
		// we'll just overwrite it
		logger.Debugw("local record verify failed", "key", rec.GetKey(), "error", err)
		return nil, nil
	}

	return rec, nil
}

func (dht *IpfsDHT) handlePing(_ context.Context, p peer.ID, pmes *pb.Message) (*pb.Message, error) {
	logger.Debugf("%s Responding to ping from %s!\n", dht.self, p)
	return pmes, nil
}

func (dht *IpfsDHT) handleFindPeer(ctx context.Context, from peer.ID, pmes *pb.Message) (_ *pb.Message, _err error) {
	resp := pb.NewMessage(pmes.GetType(), nil, pmes.GetClusterLevel())
	var closest []peer.ID

	if len(pmes.GetKey()) == 0 {
		return nil, fmt.Errorf("handleFindPeer with empty key")
	}

	// if looking for self... special case where we send it on CloserPeers.
	targetPid := peer.ID(pmes.GetKey())
	if targetPid == dht.self {
		closest = []peer.ID{dht.self}
	} else {
		closest = dht.betterPeersToQuery(pmes, from, dht.bucketSize)

		// Never tell a peer about itself.
		if targetPid != from {
			// Add the target peer to the set of closest peers if
			// not already present in our routing table.
			//
			// Later, when we lookup known addresses for all peers
			// in this set, we'll prune this peer if we don't
			// _actually_ know where it is.
			found := false
			for _, p := range closest {
				if targetPid == p {
					found = true
					break
				}
			}
			if !found {
				closest = append(closest, targetPid)
			}
		}
	}

	if closest == nil {
		return resp, nil
	}

	withAddresses := make([]peer.AddrInfo, 0, len(closest))
	for _, p := range closest {
		addrInfo := dht.peerstore.PeerInfo(p)
		if len(addrInfo.Addrs) > 0 {
			withAddresses = append(withAddresses, addrInfo)
		}
	}
	resp.CloserPeers = pb.PeerInfosToPBPeers(dht.host.Network(), withAddresses)
	return resp, nil
}

func (dht *IpfsDHT) handleGetProviders(ctx context.Context, p peer.ID, pmes *pb.Message) (_ *pb.Message, _err error) {
	key := pmes.GetKey()
	if len(key) > 80 {
		return nil, fmt.Errorf("handleGetProviders key size too large")
	} else if len(key) == 0 {
		return nil, fmt.Errorf("handleGetProviders key is empty")
	}

	resp := pb.NewMessage(pmes.GetType(), key, pmes.GetClusterLevel())

	if len(key) < 32 {
		// since the datastore lookup is already by prefix, the only difference is that this call
		// also returns the keys that the peers provide.
		provsToKeys, err := dht.providerStore.GetProvidersForPrefix(ctx, key)
		if err != nil {
			return nil, err
		}

<<<<<<< HEAD
		resp.ProviderPeers = pb.PeerIDsToPBPeersWithKeys(dht.host.Network(), dht.peerstore, provsToKeys)
=======
		resp.ProvidersByKey = pb.KeyToProvsToPB(dht.host.Network(), dht.peerstore, provsToKeys)
>>>>>>> af92e264
	} else {
		// setup providers
		providers, err := dht.providerStore.GetProviders(ctx, key)
		if err != nil {
			return nil, err
		}
		resp.ProviderPeers = pb.PeerIDsToPBPeers(dht.host.Network(), dht.peerstore, providers)
	}

	// Also send closer peers.
	closer := dht.betterPeersToQuery(pmes, p, dht.bucketSize)
	if closer != nil {
		resp.CloserPeers = pb.PeerIDsToPBPeers(dht.host.Network(), dht.peerstore, closer)
	}

	return resp, nil
}

func (dht *IpfsDHT) handleAddProvider(ctx context.Context, p peer.ID, pmes *pb.Message) (_ *pb.Message, _err error) {
	key := pmes.GetKey()
	if len(key) > 80 {
		return nil, fmt.Errorf("handleAddProvider key size too large")
	} else if len(key) == 0 {
		return nil, fmt.Errorf("handleAddProvider key is empty")
	}

	logger.Debugw("adding provider", "from", p, "key", internal.LoggableProviderRecordBytes(key))

	// add provider should use the address given in the message
	provs := pmes.GetProviderPeers()
	pinfos := pb.PBPeersToPeerInfos(provs)
	for i, pi := range pinfos {
		sig := provs[i].Signature
		pub, err := crypto.PublicKeyFromProto(provs[i].PublicKey)
		if err != nil {
			logger.Debugw("failed to unmarshal public key", "from", p, "peer", pi.ID, "error", err)
			continue
		}

		// verify that public key corresponds to sender peer ID
		id, err := peer.IDFromPublicKey(pub)
		if err != nil {
			logger.Debugw("failed to derive peer ID from public key", "from", p, "peer", pi.ID, "error", err)
			continue
		}

		if id != p {
			logger.Debugw("remote peer ID does not match public key's peer ID", "from", p, "peer", pi.ID, "error", err)
			continue
		}

		ok, err := pub.Verify(append(key, pi.ID...), sig)
		if err != nil {
			logger.Debugw("failed to verify signature", "from", p, "peer", pi.ID, "error", err)
			continue
		}

		if !ok {
			// we should ignore this provider record! not from originator.
			// (we should sign them and check signature later...)
			logger.Debugw("received provider from wrong peer", "from", p, "peer", pi.ID)
			continue
		}

		if len(pi.Addrs) < 1 {
			logger.Debugw("no valid addresses for provider", "from", p)
			continue
		}

		err = dht.providerStore.AddProvider(ctx, key, pi.ID)
		if err != nil {
			return nil, err
		}
	}

	return nil, nil
}

func convertToDsKey(s []byte) ds.Key {
	return ds.NewKey(base32.RawStdEncoding.EncodeToString(s))
}<|MERGE_RESOLUTION|>--- conflicted
+++ resolved
@@ -308,11 +308,7 @@
 			return nil, err
 		}
 
-<<<<<<< HEAD
-		resp.ProviderPeers = pb.PeerIDsToPBPeersWithKeys(dht.host.Network(), dht.peerstore, provsToKeys)
-=======
 		resp.ProvidersByKey = pb.KeyToProvsToPB(dht.host.Network(), dht.peerstore, provsToKeys)
->>>>>>> af92e264
 	} else {
 		// setup providers
 		providers, err := dht.providerStore.GetProviders(ctx, key)
