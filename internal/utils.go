--- conflicted
+++ resolved
@@ -6,9 +6,14 @@
 
 const keysize = 32
 
-<<<<<<< HEAD
-func Sha256Multihash(mh multihash.Multihash) Hash {
-	return sha256.Sum256(mh)
+func Sha256Multihash(mh multihash.Multihash) multihash.Multihash {
+	prefix := []byte("CR_DOUBLEHASH")
+	mh, err := multihash.Sum(append(prefix, mh...), multihash.DBL_SHA2_256, keysize)
+	if err != nil {
+		// this shouldn't ever happen
+		panic(err)
+	}
+	return mh[len(mh)-keysize:]
 }
 
 // PrefixByBits returns prefix of the key with the given length (in bits).
@@ -29,14 +34,4 @@
 	bitmask := ^byte(0) >> byte(8-bitsToKeep)
 	res[bits/8] = key[bits/8] & bitmask
 	return res
-=======
-func Sha256Multihash(mh multihash.Multihash) multihash.Multihash {
-	prefix := []byte("CR_DOUBLEHASH")
-	mh, err := multihash.Sum(append(prefix, mh...), multihash.DBL_SHA2_256, keysize)
-	if err != nil {
-		// this shouldn't ever happen
-		panic(err)
-	}
-	return mh[len(mh)-keysize:]
->>>>>>> 8e3db8e7
 }