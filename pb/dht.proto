--- conflicted
+++ resolved
@@ -47,22 +47,11 @@
 		// used to signal the sender's connection capabilities to the peer
 		ConnectionType connection = 3;
 
-<<<<<<< HEAD
-		// keys (ie. hash(CID)s) that the peer provides (used for prefix lookups)
-		repeated bytes provides = 4;
-
-		// signature of the provided key + encrypted peer ID for ADD_PROVIDER messages
-		bytes signature = 5;
-
-		// public key of the peer for ADD_PROVIDER messages
-		crypto.pb.PublicKey publicKey = 6;
-=======
 		// signature of the provided key + encrypted peer ID for ADD_PROVIDER messages
 		bytes signature = 4;
 
 		// public key of the peer for ADD_PROVIDER messages
 		crypto.pb.PublicKey publicKey = 5;
->>>>>>> b1c48718
 	}
 
 	// defines what type of message it is.
