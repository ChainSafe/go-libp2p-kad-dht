--- conflicted
+++ resolved
@@ -119,23 +119,7 @@
 		if len(p) == 0 {
 			continue
 		}
-<<<<<<< HEAD
-		addrInfo := ps.PeerInfo(p)
-		pbp := peerInfoToPBPeer(addrInfo)
-		c := ConnectionType(n.Connectedness(p))
-		pbp.Connection = c
-		pbps = append(pbps, pbp)
-	}
-	return pbps
-}
-
-// PeerIDsToPBPeersWithKeys performs the same conversion as PeerInfosToPBPeers, except
-// it also adds the keys that the peer providers to the Message_Peer.
-func PeerIDsToPBPeersWithKeys(n network.Network, ps peerstore.Peerstore, provsToKeys map[peer.ID][][]byte) []Message_Peer {
-	pbps := make([]Message_Peer, 0, len(provsToKeys))
-	for p, keys := range provsToKeys {
-=======
->>>>>>> 2415ab3a
+
 		addrInfo := ps.PeerInfo(p)
 		pbp := peerInfoToPBPeer(addrInfo)
 		c := ConnectionType(n.Connectedness(p))
