--- conflicted
+++ resolved
@@ -80,7 +80,6 @@
 	return pbps
 }
 
-<<<<<<< HEAD
 // PeerIDsToPBPeers converts given []peer.Peer into a set of []Message_Peer,
 // which can be written to a message and sent out. the key thing this function
 // does (in addition to PeersToPBPeers) is set the ConnectionType with
@@ -100,18 +99,6 @@
 	return pbps
 }
 
-// PeerIDsToPBPeersWithKeys performs the same conversion as PeerInfosToPBPeers, except
-// it also adds the keys that the peer providers to the Message_Peer.
-func PeerIDsToPBPeersWithKeys(n network.Network, ps peerstore.Peerstore, provsToKeys map[peer.ID][][]byte) []Message_Peer {
-	pbps := make([]Message_Peer, 0, len(provsToKeys))
-	for p, keys := range provsToKeys {
-		addrInfo := ps.PeerInfo(p)
-		pbp := peerInfoToPBPeer(addrInfo)
-		pbp.Provides = keys
-		c := ConnectionType(n.Connectedness(p))
-		pbp.Connection = c
-		pbps = append(pbps, pbp)
-=======
 // KeyToProvsToPB converts a map of keys to list of peer IDs to an equivalent PB map.
 func KeyToProvsToPB(n network.Network, ps peerstore.Peerstore, keyToProvs map[string][]peer.ID) map[string]*Message_Providers {
 	res := make(map[string]*Message_Providers)
@@ -130,7 +117,6 @@
 		}
 
 		res[key] = mps
->>>>>>> af92e264
 	}
 	return res
 }
