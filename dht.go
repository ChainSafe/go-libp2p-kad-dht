--- conflicted
+++ resolved
@@ -432,11 +432,7 @@
 // SetPrefixLength sets the prefix length for DHT provider lookups.
 // TODO: not concurrency safe!
 func (dht *IpfsDHT) SetPrefixLength(prefixLength int) error {
-<<<<<<< HEAD
-	if prefixLength > 32 || prefixLength < 0 {
-=======
 	if prefixLength > 256 || prefixLength < 0 {
->>>>>>> 32b9a490
 		return errors.New("invalid prefix length")
 	}
 
