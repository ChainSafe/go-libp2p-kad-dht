package dht

import (
	"context"
	"errors"
	"fmt"
	"math"
	"math/rand"
	"sync"
	"time"

	"github.com/libp2p/go-libp2p/core/host"
	"github.com/libp2p/go-libp2p/core/network"
	"github.com/libp2p/go-libp2p/core/peer"
	"github.com/libp2p/go-libp2p/core/peerstore"
	"github.com/libp2p/go-libp2p/core/protocol"
	"github.com/libp2p/go-libp2p/core/routing"

	"github.com/libp2p/go-libp2p-kad-dht/internal"
	dhtcfg "github.com/libp2p/go-libp2p-kad-dht/internal/config"
	"github.com/libp2p/go-libp2p-kad-dht/internal/net"
	"github.com/libp2p/go-libp2p-kad-dht/metrics"
	pb "github.com/libp2p/go-libp2p-kad-dht/pb"
	"github.com/libp2p/go-libp2p-kad-dht/providers"
	"github.com/libp2p/go-libp2p-kad-dht/rtrefresh"
	kb "github.com/libp2p/go-libp2p-kbucket"
	"github.com/libp2p/go-libp2p-kbucket/peerdiversity"
	record "github.com/libp2p/go-libp2p-record"
	recpb "github.com/libp2p/go-libp2p-record/pb"

	"github.com/gogo/protobuf/proto"
	ds "github.com/ipfs/go-datastore"
	logging "github.com/ipfs/go-log"
	"github.com/jbenet/goprocess"
	goprocessctx "github.com/jbenet/goprocess/context"
	"github.com/multiformats/go-base32"
	ma "github.com/multiformats/go-multiaddr"
	"github.com/multiformats/go-multihash"
	"go.opencensus.io/tag"
	"go.uber.org/zap"
)

var (
	logger     = logging.Logger("dht")
	baseLogger = logger.Desugar()

	rtFreezeTimeout = 1 * time.Minute
)

const (
	// BaseConnMgrScore is the base of the score set on the connection
	// manager "kbucket" tag. It is added with the common prefix length
	// between two peer IDs.
	baseConnMgrScore = 5
)

type mode int

const (
	modeServer mode = iota + 1
	modeClient
)

const (
	kad1 protocol.ID = "/kad/1.0.0"
)

const (
	kbucketTag       = "kbucket"
	protectedBuckets = 2
)

type addPeerRTReq struct {
	p         peer.ID
	queryPeer bool
}

// IpfsDHT is an implementation of Kademlia with S/Kademlia modifications.
// It is used to implement the base Routing module.
type IpfsDHT struct {
	host      host.Host // the network services we need
	self      peer.ID   // Local peer (yourself)
	selfKey   kb.ID
	peerstore peerstore.Peerstore // Peer Registry

	datastore ds.Datastore // Local data

	routingTable *kb.RoutingTable // Array of routing tables for differently distanced nodes
	// providerStore stores & manages the provider records for this Dht peer.
	providerStore providers.ProviderStore

	// manages Routing Table refresh
	rtRefreshManager *rtrefresh.RtRefreshManager

	birth time.Time // When this peer started up

	Validator record.Validator

	ctx  context.Context
	proc goprocess.Process

	protoMessenger *pb.ProtocolMessenger
	msgSender      pb.MessageSender

	plk sync.Mutex

	stripedPutLocks [256]sync.Mutex

	// DHT protocols we query with. We'll only add peers to our routing
	// table if they speak these protocols.
	protocols     []protocol.ID
	protocolsStrs []string

	// DHT protocols we can respond to.
	serverProtocols []protocol.ID

	auto   ModeOpt
	mode   mode
	modeLk sync.Mutex

	bucketSize int
	alpha      int // The concurrency parameter per path
	beta       int // The number of peers closest to a target that must have responded for a query path to terminate

	queryPeerFilter        QueryFilterFunc
	routingTablePeerFilter RouteTableFilterFunc
	rtPeerDiversityFilter  peerdiversity.PeerIPGroupFilter

	autoRefresh bool

	// A function returning a set of bootstrap peers to fallback on if all other attempts to fix
	// the routing table fail (or, e.g., this is the first time this node is
	// connecting to the network).
	bootstrapPeers func() []peer.AddrInfo

	maxRecordAge time.Duration

	// Allows disabling dht subsystems. These should _only_ be set on
	// "forked" DHTs (e.g., DHTs with custom protocols and/or private
	// networks).
	enableProviders, enableValues bool

	disableFixLowPeers bool
	fixLowPeersChan    chan struct{}

	addPeerToRTChan   chan addPeerRTReq
	refreshFinishedCh chan struct{}

	rtFreezeTimeout time.Duration

	// configuration variables for tests
	testAddressUpdateProcessing bool

	// length of prefix of keys for provider lookups
	// if 0, the whole key is used.
	prefixLength int
}

// Assert that IPFS assumptions about interfaces aren't broken. These aren't a
// guarantee, but we can use them to aid refactoring.
var (
	_ routing.ContentRouting = (*IpfsDHT)(nil)
	_ routing.Routing        = (*IpfsDHT)(nil)
	_ routing.PeerRouting    = (*IpfsDHT)(nil)
	_ routing.PubKeyFetcher  = (*IpfsDHT)(nil)
	_ routing.ValueStore     = (*IpfsDHT)(nil)
)

// New creates a new DHT with the specified host and options.
// Please note that being connected to a DHT peer does not necessarily imply that it's also in the DHT Routing Table.
// If the Routing Table has more than "minRTRefreshThreshold" peers, we consider a peer as a Routing Table candidate ONLY when
// we successfully get a query response from it OR if it send us a query.
func New(ctx context.Context, h host.Host, options ...Option) (*IpfsDHT, error) {
	var cfg dhtcfg.Config
	if err := cfg.Apply(append([]Option{dhtcfg.Defaults}, options...)...); err != nil {
		return nil, err
	}
	if err := cfg.ApplyFallbacks(h); err != nil {
		return nil, err
	}

	if err := cfg.Validate(); err != nil {
		return nil, err
	}

	dht, err := makeDHT(ctx, h, cfg)
	if err != nil {
		return nil, fmt.Errorf("failed to create DHT, err=%s", err)
	}

	dht.autoRefresh = cfg.RoutingTable.AutoRefresh

	dht.maxRecordAge = cfg.MaxRecordAge
	dht.enableProviders = cfg.EnableProviders
	dht.enableValues = cfg.EnableValues
	dht.disableFixLowPeers = cfg.DisableFixLowPeers

	dht.Validator = cfg.Validator
	dht.msgSender = net.NewMessageSenderImpl(h, dht.protocols)
	dht.protoMessenger, err = pb.NewProtocolMessenger(dht.msgSender)
	if err != nil {
		return nil, err
	}

	dht.prefixLength = cfg.PrefixLookupLength
	if dht.prefixLength >= 256 {
		// if prefixLength is greater than the hash length, then just look up the whole hash
		dht.prefixLength = 0
	}

	dht.testAddressUpdateProcessing = cfg.TestAddressUpdateProcessing

	dht.auto = cfg.Mode
	switch cfg.Mode {
	case ModeAuto, ModeClient:
		dht.mode = modeClient
	case ModeAutoServer, ModeServer:
		dht.mode = modeServer
	default:
		return nil, fmt.Errorf("invalid dht mode %d", cfg.Mode)
	}

	if dht.mode == modeServer {
		if err := dht.moveToServerMode(); err != nil {
			return nil, err
		}
	}

	// register for event bus and network notifications
	sn, err := newSubscriberNotifiee(dht)
	if err != nil {
		return nil, err
	}
	dht.proc.Go(sn.subscribe)
	// handle providers
	if mgr, ok := dht.providerStore.(interface{ Process() goprocess.Process }); ok {
		dht.proc.AddChild(mgr.Process())
	}

	// go-routine to make sure we ALWAYS have RT peer addresses in the peerstore
	// since RT membership is decoupled from connectivity
	go dht.persistRTPeersInPeerStore()

	dht.proc.Go(dht.rtPeerLoop)

	// Fill routing table with currently connected peers that are DHT servers
	dht.plk.Lock()
	for _, p := range dht.host.Network().Peers() {
		dht.peerFound(dht.ctx, p, false)
	}
	dht.plk.Unlock()

	dht.proc.Go(dht.populatePeers)

	return dht, nil
}

// NewDHT creates a new DHT object with the given peer as the 'local' host.
// IpfsDHT's initialized with this function will respond to DHT requests,
// whereas IpfsDHT's initialized with NewDHTClient will not.
func NewDHT(ctx context.Context, h host.Host, dstore ds.Batching) *IpfsDHT {
	dht, err := New(ctx, h, Datastore(dstore))
	if err != nil {
		panic(err)
	}
	return dht
}

// NewDHTClient creates a new DHT object with the given peer as the 'local'
// host. IpfsDHT clients initialized with this function will not respond to DHT
// requests. If you need a peer to respond to DHT requests, use NewDHT instead.
func NewDHTClient(ctx context.Context, h host.Host, dstore ds.Batching) *IpfsDHT {
	dht, err := New(ctx, h, Datastore(dstore), Mode(ModeClient))
	if err != nil {
		panic(err)
	}
	return dht
}

func makeDHT(ctx context.Context, h host.Host, cfg dhtcfg.Config) (*IpfsDHT, error) {
	var protocols, serverProtocols []protocol.ID

	v1proto := cfg.ProtocolPrefix + kad1

	if cfg.V1ProtocolOverride != "" {
		v1proto = cfg.V1ProtocolOverride
	}

	protocols = []protocol.ID{v1proto}
	serverProtocols = []protocol.ID{v1proto}

	dht := &IpfsDHT{
		datastore:              cfg.Datastore,
		self:                   h.ID(),
		selfKey:                kb.ConvertPeerID(h.ID()),
		peerstore:              h.Peerstore(),
		host:                   h,
		birth:                  time.Now(),
		protocols:              protocols,
		protocolsStrs:          protocol.ConvertToStrings(protocols),
		serverProtocols:        serverProtocols,
		bucketSize:             cfg.BucketSize,
		alpha:                  cfg.Concurrency,
		beta:                   cfg.Resiliency,
		queryPeerFilter:        cfg.QueryPeerFilter,
		routingTablePeerFilter: cfg.RoutingTable.PeerFilter,
		rtPeerDiversityFilter:  cfg.RoutingTable.DiversityFilter,

		fixLowPeersChan: make(chan struct{}, 1),

		addPeerToRTChan:   make(chan addPeerRTReq),
		refreshFinishedCh: make(chan struct{}),
	}

	var maxLastSuccessfulOutboundThreshold time.Duration

	// The threshold is calculated based on the expected amount of time that should pass before we
	// query a peer as part of our refresh cycle.
	// To grok the Math Wizardy that produced these exact equations, please be patient as a document explaining it will
	// be published soon.
	if cfg.Concurrency < cfg.BucketSize { // (alpha < K)
		l1 := math.Log(float64(1) / float64(cfg.BucketSize))                              // (Log(1/K))
		l2 := math.Log(float64(1) - (float64(cfg.Concurrency) / float64(cfg.BucketSize))) // Log(1 - (alpha / K))
		maxLastSuccessfulOutboundThreshold = time.Duration(l1 / l2 * float64(cfg.RoutingTable.RefreshInterval))
	} else {
		maxLastSuccessfulOutboundThreshold = cfg.RoutingTable.RefreshInterval
	}

	// construct routing table
	// use twice the theoritical usefulness threhold to keep older peers around longer
	rt, err := makeRoutingTable(dht, cfg, 2*maxLastSuccessfulOutboundThreshold)
	if err != nil {
		return nil, fmt.Errorf("failed to construct routing table,err=%s", err)
	}
	dht.routingTable = rt
	dht.bootstrapPeers = cfg.BootstrapPeers

	// rt refresh manager
	rtRefresh, err := makeRtRefreshManager(dht, cfg, maxLastSuccessfulOutboundThreshold)
	if err != nil {
		return nil, fmt.Errorf("failed to construct RT Refresh Manager,err=%s", err)
	}
	dht.rtRefreshManager = rtRefresh

	// create a DHT proc with the given context
	dht.proc = goprocessctx.WithContextAndTeardown(ctx, func() error {
		return rtRefresh.Close()
	})

	// create a tagged context derived from the original context
	ctxTags := dht.newContextWithLocalTags(ctx)
	// the DHT context should be done when the process is closed
	dht.ctx = goprocessctx.WithProcessClosing(ctxTags, dht.proc)

	if cfg.ProviderStore != nil {
		dht.providerStore = cfg.ProviderStore
	} else {
		dht.providerStore, err = providers.NewProviderManager(dht.ctx, h.ID(), h.Peerstore(), cfg.Datastore)
		if err != nil {
			return nil, fmt.Errorf("initializing default provider manager (%v)", err)
		}
	}

	dht.rtFreezeTimeout = rtFreezeTimeout

	return dht, nil
}

func makeRtRefreshManager(dht *IpfsDHT, cfg dhtcfg.Config, maxLastSuccessfulOutboundThreshold time.Duration) (*rtrefresh.RtRefreshManager, error) {
	keyGenFnc := func(cpl uint) (string, error) {
		p, err := dht.routingTable.GenRandPeerID(cpl)
		return string(p), err
	}

	queryFnc := func(ctx context.Context, key string) error {
		_, err := dht.GetClosestPeers(ctx, key)
		return err
	}

	r, err := rtrefresh.NewRtRefreshManager(
		dht.host, dht.routingTable, cfg.RoutingTable.AutoRefresh,
		keyGenFnc,
		queryFnc,
		cfg.RoutingTable.RefreshQueryTimeout,
		cfg.RoutingTable.RefreshInterval,
		maxLastSuccessfulOutboundThreshold,
		dht.refreshFinishedCh)

	return r, err
}

func makeRoutingTable(dht *IpfsDHT, cfg dhtcfg.Config, maxLastSuccessfulOutboundThreshold time.Duration) (*kb.RoutingTable, error) {
	// make a Routing Table Diversity Filter
	var filter *peerdiversity.Filter
	if dht.rtPeerDiversityFilter != nil {
		df, err := peerdiversity.NewFilter(dht.rtPeerDiversityFilter, "rt/diversity", func(p peer.ID) int {
			return kb.CommonPrefixLen(dht.selfKey, kb.ConvertPeerID(p))
		})

		if err != nil {
			return nil, fmt.Errorf("failed to construct peer diversity filter: %w", err)
		}

		filter = df
	}

	rt, err := kb.NewRoutingTable(cfg.BucketSize, dht.selfKey, time.Minute, dht.host.Peerstore(), maxLastSuccessfulOutboundThreshold, filter)
	if err != nil {
		return nil, err
	}

	cmgr := dht.host.ConnManager()

	rt.PeerAdded = func(p peer.ID) {
		commonPrefixLen := kb.CommonPrefixLen(dht.selfKey, kb.ConvertPeerID(p))
		if commonPrefixLen < protectedBuckets {
			cmgr.Protect(p, kbucketTag)
		} else {
			cmgr.TagPeer(p, kbucketTag, baseConnMgrScore)
		}
	}
	rt.PeerRemoved = func(p peer.ID) {
		cmgr.Unprotect(p, kbucketTag)
		cmgr.UntagPeer(p, kbucketTag)

		// try to fix the RT
		dht.fixRTIfNeeded()
	}

	return rt, err
}

// SetPrefixLength sets the prefix length for DHT provider lookups.
// TODO: not concurrency safe!
func (dht *IpfsDHT) SetPrefixLength(prefixLength int) error {
	if prefixLength >= 256 || prefixLength < 0 {
		return errors.New("invalid prefix length")
	}

	dht.prefixLength = prefixLength
	return nil
}

// ProviderStore returns the provider storage object for storing and retrieving provider records.
func (dht *IpfsDHT) ProviderStore() providers.ProviderStore {
	return dht.providerStore
}

// GetRoutingTableDiversityStats returns the diversity stats for the Routing Table.
func (dht *IpfsDHT) GetRoutingTableDiversityStats() []peerdiversity.CplDiversityStats {
	return dht.routingTable.GetDiversityStats()
}

// Mode allows introspection of the operation mode of the DHT
func (dht *IpfsDHT) Mode() ModeOpt {
	return dht.auto
}

func (dht *IpfsDHT) populatePeers(_ goprocess.Process) {
	if !dht.disableFixLowPeers {
		dht.fixLowPeers(dht.ctx)
	}

	if err := dht.rtRefreshManager.Start(); err != nil {
		logger.Error(err)
	}

	// listens to the fix low peers chan and tries to fix the Routing Table
	if !dht.disableFixLowPeers {
		dht.proc.Go(dht.fixLowPeersRoutine)
	}

}

// fixLowPeersRouting manages simultaneous requests to fixLowPeers
func (dht *IpfsDHT) fixLowPeersRoutine(proc goprocess.Process) {
	ticker := time.NewTicker(periodicBootstrapInterval)
	defer ticker.Stop()

	for {
		select {
		case <-dht.fixLowPeersChan:
		case <-ticker.C:
		case <-proc.Closing():
			return
		}

		dht.fixLowPeers(dht.Context())
	}

}

// fixLowPeers tries to get more peers into the routing table if we're below the threshold
func (dht *IpfsDHT) fixLowPeers(ctx context.Context) {
	if dht.routingTable.Size() > minRTRefreshThreshold {
		return
	}

	// we try to add all peers we are connected to to the Routing Table
	// in case they aren't already there.
	for _, p := range dht.host.Network().Peers() {
		dht.peerFound(ctx, p, false)
	}

	// TODO Active Bootstrapping
	// We should first use non-bootstrap peers we knew of from previous
	// snapshots of the Routing Table before we connect to the bootstrappers.
	// See https://github.com/libp2p/go-libp2p-kad-dht/issues/387.
	if dht.routingTable.Size() == 0 && dht.bootstrapPeers != nil {
		bootstrapPeers := dht.bootstrapPeers()
		if len(bootstrapPeers) == 0 {
			// No point in continuing, we have no peers!
			return
		}

		found := 0
		for _, i := range rand.Perm(len(bootstrapPeers)) {
			ai := bootstrapPeers[i]
			err := dht.Host().Connect(ctx, ai)
			if err == nil {
				found++
			} else {
				logger.Warnw("failed to bootstrap", "peer", ai.ID, "error", err)
			}

			// Wait for two bootstrap peers, or try them all.
			//
			// Why two? In theory, one should be enough
			// normally. However, if the network were to
			// restart and everyone connected to just one
			// bootstrapper, we'll end up with a mostly
			// partitioned network.
			//
			// So we always bootstrap with two random peers.
			if found == maxNBoostrappers {
				break
			}
		}
	}

	// if we still don't have peers in our routing table(probably because Identify hasn't completed),
	// there is no point in triggering a Refresh.
	if dht.routingTable.Size() == 0 {
		return
	}

	if dht.autoRefresh {
		dht.rtRefreshManager.RefreshNoWait()
	}
}

// TODO This is hacky, horrible and the programmer needs to have his mother called a hamster.
// SHOULD be removed once https://github.com/libp2p/go-libp2p/issues/800 goes in.
func (dht *IpfsDHT) persistRTPeersInPeerStore() {
	tickr := time.NewTicker(peerstore.RecentlyConnectedAddrTTL / 3)
	defer tickr.Stop()

	for {
		select {
		case <-tickr.C:
			ps := dht.routingTable.ListPeers()
			for _, p := range ps {
				dht.peerstore.UpdateAddrs(p, peerstore.RecentlyConnectedAddrTTL, peerstore.RecentlyConnectedAddrTTL)
			}
		case <-dht.ctx.Done():
			return
		}
	}
}

// getLocal attempts to retrieve the value from the datastore.
//
// returns nil, nil when either nothing is found or the value found doesn't properly validate.
// returns nil, some_error when there's a *datastore* error (i.e., something goes very wrong)
func (dht *IpfsDHT) getLocal(ctx context.Context, key string) (*recpb.Record, error) {
	logger.Debugw("finding value in datastore", "key", internal.LoggableRecordKeyString(key))

	rec, err := dht.getRecordFromDatastore(ctx, mkDsKey(key))
	if err != nil {
		logger.Warnw("get local failed", "key", internal.LoggableRecordKeyString(key), "error", err)
		return nil, err
	}

	// Double check the key. Can't hurt.
	if rec != nil && string(rec.GetKey()) != key {
		logger.Errorw("BUG: found a DHT record that didn't match it's key", "expected", internal.LoggableRecordKeyString(key), "got", rec.GetKey())
		return nil, nil

	}
	return rec, nil
}

// putLocal stores the key value pair in the datastore
func (dht *IpfsDHT) putLocal(ctx context.Context, key string, rec *recpb.Record) error {
	data, err := proto.Marshal(rec)
	if err != nil {
		logger.Warnw("failed to put marshal record for local put", "error", err, "key", internal.LoggableRecordKeyString(key))
		return err
	}

	return dht.datastore.Put(ctx, mkDsKey(key), data)
}

func (dht *IpfsDHT) rtPeerLoop(proc goprocess.Process) {
	bootstrapCount := 0
	isBootsrapping := false
	var timerCh <-chan time.Time

	for {
		select {
		case <-timerCh:
			dht.routingTable.MarkAllPeersIrreplaceable()
		case addReq := <-dht.addPeerToRTChan:
			prevSize := dht.routingTable.Size()
			if prevSize == 0 {
				isBootsrapping = true
				bootstrapCount = 0
				timerCh = nil
			}
			newlyAdded, err := dht.routingTable.TryAddPeer(addReq.p, addReq.queryPeer, isBootsrapping)
			if err != nil {
				// peer not added.
				continue
			}
			if !newlyAdded && addReq.queryPeer {
				// the peer is already in our RT, but we just successfully queried it and so let's give it a
				// bump on the query time so we don't ping it too soon for a liveliness check.
				dht.routingTable.UpdateLastSuccessfulOutboundQueryAt(addReq.p, time.Now())
			}
		case <-dht.refreshFinishedCh:
			bootstrapCount = bootstrapCount + 1
			if bootstrapCount == 2 {
				timerCh = time.NewTimer(dht.rtFreezeTimeout).C
			}

			old := isBootsrapping
			isBootsrapping = false
			if old {
				dht.rtRefreshManager.RefreshNoWait()
			}

		case <-proc.Closing():
			return
		}
	}
}

// peerFound signals the routingTable that we've found a peer that
// might support the DHT protocol.
// If we have a connection a peer but no exchange of a query RPC ->
//
//	LastQueriedAt=time.Now (so we don't ping it for some time for a liveliness check)
//	LastUsefulAt=0
//
// If we connect to a peer and then exchange a query RPC ->
//
//	LastQueriedAt=time.Now (same reason as above)
//	LastUsefulAt=time.Now (so we give it some life in the RT without immediately evicting it)
//
// If we query a peer we already have in our Routing Table ->
//
//	LastQueriedAt=time.Now()
//	LastUsefulAt remains unchanged
//
// If we connect to a peer we already have in the RT but do not exchange a query (rare)
//
//	Do Nothing.
func (dht *IpfsDHT) peerFound(ctx context.Context, p peer.ID, queryPeer bool) {
	if c := baseLogger.Check(zap.DebugLevel, "peer found"); c != nil {
		c.Write(zap.String("peer", p.String()))
	}
	b, err := dht.validRTPeer(p)
	if err != nil {
		logger.Errorw("failed to validate if peer is a DHT peer", "peer", p, "error", err)
	} else if b {
		select {
		case dht.addPeerToRTChan <- addPeerRTReq{p, queryPeer}:
		case <-dht.ctx.Done():
			return
		}
	}
}

// peerStoppedDHT signals the routing table that a peer is unable to responsd to DHT queries anymore.
func (dht *IpfsDHT) peerStoppedDHT(ctx context.Context, p peer.ID) {
	logger.Debugw("peer stopped dht", "peer", p)
	// A peer that does not support the DHT protocol is dead for us.
	// There's no point in talking to anymore till it starts supporting the DHT protocol again.
	dht.routingTable.RemovePeer(p)
}

func (dht *IpfsDHT) fixRTIfNeeded() {
	select {
	case dht.fixLowPeersChan <- struct{}{}:
	default:
	}
}

// FindLocal looks for a peer with a given ID connected to this dht and returns the peer and the table it was found in.
func (dht *IpfsDHT) FindLocal(id peer.ID) peer.AddrInfo {
	switch dht.host.Network().Connectedness(id) {
	case network.Connected, network.CanConnect:
		return dht.peerstore.PeerInfo(id)
	default:
		return peer.AddrInfo{}
	}
}

// nearestPeersToQuery returns the routing tables closest peers.Digest
func (dht *IpfsDHT) nearestPeersToQuery(pmes *pb.Message, count int) []peer.ID {
<<<<<<< HEAD
	key := pmes.GetKey().GetKey()
	prefixBitLength := pmes.GetKey().GetPrefixBitLength()

	if pmes.GetType() == pb.Message_GET_PROVIDERS {
		// for GET_PROVIDERS messages, the message key is the hashed multihash, so don't hash it again
		if prefixBitLength != 0 {
			// prefix lookup
			// TODO: do we need to pass the prefix length?
			closer := dht.routingTable.NearestPeersToPrefix(kb.ID(string(key)), count)
			return closer
		} else {
			// normal non-prefixed lookup
			closer := dht.routingTable.NearestPeers(kb.ID(string(key)), count)
			return closer
		}
=======
	key := pmes.GetKey()
	// for GET_PROVIDERS messages, or sometimes FIND_NODE messages,
	// the message key is the hashed multihash, so don't hash it again
	decodedMH, err := multihash.Decode(key)
	if err == nil && decodedMH.Code == multihash.DBL_SHA2_256 {
		closer := dht.routingTable.NearestPeers(kb.ID(string(decodedMH.Digest)), count)
		return closer
>>>>>>> 83e82533
	}

	closer := dht.routingTable.NearestPeers(kb.ConvertKey(string(key)), count)
	return closer
}

// betterPeersToQuery returns nearestPeersToQuery with some additional filtering
func (dht *IpfsDHT) betterPeersToQuery(pmes *pb.Message, from peer.ID, count int) []peer.ID {
	closer := dht.nearestPeersToQuery(pmes, count)

	// no node? nil
	if closer == nil {
		logger.Infow("no closer peers to send", from)
		return nil
	}

	filtered := make([]peer.ID, 0, len(closer))
	for _, clp := range closer {

		// == to self? thats bad
		if clp == dht.self {
			logger.Error("BUG betterPeersToQuery: attempted to return self! this shouldn't happen...")
			return nil
		}
		// Dont send a peer back themselves
		if clp == from {
			continue
		}

		filtered = append(filtered, clp)
	}

	// ok seems like closer nodes
	return filtered
}

func (dht *IpfsDHT) setMode(m mode) error {
	dht.modeLk.Lock()
	defer dht.modeLk.Unlock()

	if m == dht.mode {
		return nil
	}

	switch m {
	case modeServer:
		return dht.moveToServerMode()
	case modeClient:
		return dht.moveToClientMode()
	default:
		return fmt.Errorf("unrecognized dht mode: %d", m)
	}
}

// moveToServerMode advertises (via libp2p identify updates) that we are able to respond to DHT queries and sets the appropriate stream handlers.
// Note: We may support responding to queries with protocols aside from our primary ones in order to support
// interoperability with older versions of the DHT protocol.
func (dht *IpfsDHT) moveToServerMode() error {
	dht.mode = modeServer
	for _, p := range dht.serverProtocols {
		dht.host.SetStreamHandler(p, dht.handleNewStream)
	}
	return nil
}

// moveToClientMode stops advertising (and rescinds advertisements via libp2p identify updates) that we are able to
// respond to DHT queries and removes the appropriate stream handlers. We also kill all inbound streams that were
// utilizing the handled protocols.
// Note: We may support responding to queries with protocols aside from our primary ones in order to support
// interoperability with older versions of the DHT protocol.
func (dht *IpfsDHT) moveToClientMode() error {
	dht.mode = modeClient
	for _, p := range dht.serverProtocols {
		dht.host.RemoveStreamHandler(p)
	}

	pset := make(map[protocol.ID]bool)
	for _, p := range dht.serverProtocols {
		pset[p] = true
	}

	for _, c := range dht.host.Network().Conns() {
		for _, s := range c.GetStreams() {
			if pset[s.Protocol()] {
				if s.Stat().Direction == network.DirInbound {
					_ = s.Reset()
				}
			}
		}
	}
	return nil
}

func (dht *IpfsDHT) getMode() mode {
	dht.modeLk.Lock()
	defer dht.modeLk.Unlock()
	return dht.mode
}

// Context returns the DHT's context.
func (dht *IpfsDHT) Context() context.Context {
	return dht.ctx
}

// Process returns the DHT's process.
func (dht *IpfsDHT) Process() goprocess.Process {
	return dht.proc
}

// RoutingTable returns the DHT's routingTable.
func (dht *IpfsDHT) RoutingTable() *kb.RoutingTable {
	return dht.routingTable
}

// Close calls Process Close.
func (dht *IpfsDHT) Close() error {
	return dht.proc.Close()
}

func mkDsKey(s string) ds.Key {
	return ds.NewKey(base32.RawStdEncoding.EncodeToString([]byte(s)))
}

// PeerID returns the DHT node's Peer ID.
func (dht *IpfsDHT) PeerID() peer.ID {
	return dht.self
}

// PeerKey returns a DHT key, converted from the DHT node's Peer ID.
func (dht *IpfsDHT) PeerKey() []byte {
	return kb.ConvertPeerID(dht.self)
}

// Host returns the libp2p host this DHT is operating with.
func (dht *IpfsDHT) Host() host.Host {
	return dht.host
}

// Ping sends a ping message to the passed peer and waits for a response.
func (dht *IpfsDHT) Ping(ctx context.Context, p peer.ID) error {
	return dht.protoMessenger.Ping(ctx, p)
}

// newContextWithLocalTags returns a new context.Context with the InstanceID and
// PeerID keys populated. It will also take any extra tags that need adding to
// the context as tag.Mutators.
func (dht *IpfsDHT) newContextWithLocalTags(ctx context.Context, extraTags ...tag.Mutator) context.Context {
	extraTags = append(
		extraTags,
		tag.Upsert(metrics.KeyPeerID, dht.self.Pretty()),
		tag.Upsert(metrics.KeyInstanceID, fmt.Sprintf("%p", dht)),
	)
	ctx, _ = tag.New(
		ctx,
		extraTags...,
	) // ignoring error as it is unrelated to the actual function of this code.
	return ctx
}

func (dht *IpfsDHT) maybeAddAddrs(p peer.ID, addrs []ma.Multiaddr, ttl time.Duration) {
	// Don't add addresses for self or our connected peers. We have better ones.
	if p == dht.self || dht.host.Network().Connectedness(p) == network.Connected {
		return
	}
	dht.peerstore.AddAddrs(p, addrs, ttl)
}<|MERGE_RESOLUTION|>--- conflicted
+++ resolved
@@ -708,31 +708,23 @@
 
 // nearestPeersToQuery returns the routing tables closest peers.Digest
 func (dht *IpfsDHT) nearestPeersToQuery(pmes *pb.Message, count int) []peer.ID {
-<<<<<<< HEAD
 	key := pmes.GetKey().GetKey()
 	prefixBitLength := pmes.GetKey().GetPrefixBitLength()
 
-	if pmes.GetType() == pb.Message_GET_PROVIDERS {
-		// for GET_PROVIDERS messages, the message key is the hashed multihash, so don't hash it again
-		if prefixBitLength != 0 {
-			// prefix lookup
-			// TODO: do we need to pass the prefix length?
-			closer := dht.routingTable.NearestPeersToPrefix(kb.ID(string(key)), count)
-			return closer
-		} else {
-			// normal non-prefixed lookup
-			closer := dht.routingTable.NearestPeers(kb.ID(string(key)), count)
-			return closer
-		}
-=======
-	key := pmes.GetKey()
 	// for GET_PROVIDERS messages, or sometimes FIND_NODE messages,
 	// the message key is the hashed multihash, so don't hash it again
 	decodedMH, err := multihash.Decode(key)
 	if err == nil && decodedMH.Code == multihash.DBL_SHA2_256 {
-		closer := dht.routingTable.NearestPeers(kb.ID(string(decodedMH.Digest)), count)
-		return closer
->>>>>>> 83e82533
+		if prefixBitLength != 0 {
+			// prefix lookup
+			// TODO: do we need to pass the prefix length?
+			closer := dht.routingTable.NearestPeersToPrefix(kb.ID(string(decodedMH.Digest)), count)
+			return closer
+		} else {
+			// normal non-prefixed lookup
+			closer := dht.routingTable.NearestPeers(kb.ID(string(decodedMH.Digest)), count)
+			return closer
+		}
 	}
 
 	closer := dht.routingTable.NearestPeers(kb.ConvertKey(string(key)), count)
