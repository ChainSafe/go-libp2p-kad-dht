package dht

import (
	"bytes"
	"context"
	"fmt"
	"sync"
	"time"

	"github.com/libp2p/go-libp2p/core/network"
	"github.com/libp2p/go-libp2p/core/peer"
	"github.com/libp2p/go-libp2p/core/peerstore"
	"github.com/libp2p/go-libp2p/core/routing"

	"github.com/ipfs/go-cid"
	u "github.com/ipfs/go-ipfs-util"
	"github.com/libp2p/go-libp2p-kad-dht/internal"
	internalConfig "github.com/libp2p/go-libp2p-kad-dht/internal/config"
	"github.com/libp2p/go-libp2p-kad-dht/qpeerset"
	kb "github.com/libp2p/go-libp2p-kbucket"
	record "github.com/libp2p/go-libp2p-record"
	"github.com/multiformats/go-multihash"
)

// This file implements the Routing interface for the IpfsDHT struct.

// Basic Put/Get

// PutValue adds value corresponding to given Key.
// This is the top level "Store" operation of the DHT
func (dht *IpfsDHT) PutValue(ctx context.Context, key string, value []byte, opts ...routing.Option) (err error) {
	if !dht.enableValues {
		return routing.ErrNotSupported
	}

	logger.Debugw("putting value", "key", internal.LoggableRecordKeyString(key))

	// don't even allow local users to put bad values.
	if err := dht.Validator.Validate(key, value); err != nil {
		return err
	}

	old, err := dht.getLocal(ctx, key)
	if err != nil {
		// Means something is wrong with the datastore.
		return err
	}

	// Check if we have an old value that's not the same as the new one.
	if old != nil && !bytes.Equal(old.GetValue(), value) {
		// Check to see if the new one is better.
		i, err := dht.Validator.Select(key, [][]byte{value, old.GetValue()})
		if err != nil {
			return err
		}
		if i != 0 {
			return fmt.Errorf("can't replace a newer value with an older value")
		}
	}

	rec := record.MakePutRecord(key, value)
	rec.TimeReceived = u.FormatRFC3339(time.Now())
	err = dht.putLocal(ctx, key, rec)
	if err != nil {
		return err
	}

	peers, err := dht.GetClosestPeers(ctx, key)
	if err != nil {
		return err
	}

	wg := sync.WaitGroup{}
	for _, p := range peers {
		wg.Add(1)
		go func(p peer.ID) {
			ctx, cancel := context.WithCancel(ctx)
			defer cancel()
			defer wg.Done()
			routing.PublishQueryEvent(ctx, &routing.QueryEvent{
				Type: routing.Value,
				ID:   p,
			})

			err := dht.protoMessenger.PutValue(ctx, p, rec)
			if err != nil {
				logger.Debugf("failed putting value to peer: %s", err)
			}
		}(p)
	}
	wg.Wait()

	return nil
}

// recvdVal stores a value and the peer from which we got the value.
type recvdVal struct {
	Val  []byte
	From peer.ID
}

// GetValue searches for the value corresponding to given Key.
func (dht *IpfsDHT) GetValue(ctx context.Context, key string, opts ...routing.Option) (_ []byte, err error) {
	if !dht.enableValues {
		return nil, routing.ErrNotSupported
	}

	// apply defaultQuorum if relevant
	var cfg routing.Options
	if err := cfg.Apply(opts...); err != nil {
		return nil, err
	}
	opts = append(opts, Quorum(internalConfig.GetQuorum(&cfg)))

	responses, err := dht.SearchValue(ctx, key, opts...)
	if err != nil {
		return nil, err
	}
	var best []byte

	for r := range responses {
		best = r
	}

	if ctx.Err() != nil {
		return best, ctx.Err()
	}

	if best == nil {
		return nil, routing.ErrNotFound
	}
	logger.Debugf("GetValue %v %x", internal.LoggableRecordKeyString(key), best)
	return best, nil
}

// SearchValue searches for the value corresponding to given Key and streams the results.
func (dht *IpfsDHT) SearchValue(ctx context.Context, key string, opts ...routing.Option) (<-chan []byte, error) {
	if !dht.enableValues {
		return nil, routing.ErrNotSupported
	}

	var cfg routing.Options
	if err := cfg.Apply(opts...); err != nil {
		return nil, err
	}

	responsesNeeded := 0
	if !cfg.Offline {
		responsesNeeded = internalConfig.GetQuorum(&cfg)
	}

	stopCh := make(chan struct{})
	valCh, lookupRes := dht.getValues(ctx, key, stopCh)

	out := make(chan []byte)
	go func() {
		defer close(out)
		best, peersWithBest, aborted := dht.searchValueQuorum(ctx, key, valCh, stopCh, out, responsesNeeded)
		if best == nil || aborted {
			return
		}

		updatePeers := make([]peer.ID, 0, dht.bucketSize)
		select {
		case l := <-lookupRes:
			if l == nil {
				return
			}

			for _, p := range l.peers {
				if _, ok := peersWithBest[p]; !ok {
					updatePeers = append(updatePeers, p)
				}
			}
		case <-ctx.Done():
			return
		}

		dht.updatePeerValues(dht.Context(), key, best, updatePeers)
	}()

	return out, nil
}

func (dht *IpfsDHT) searchValueQuorum(ctx context.Context, key string, valCh <-chan recvdVal, stopCh chan struct{},
	out chan<- []byte, nvals int) ([]byte, map[peer.ID]struct{}, bool) {
	numResponses := 0
	return dht.processValues(ctx, key, valCh,
		func(ctx context.Context, v recvdVal, better bool) bool {
			numResponses++
			if better {
				select {
				case out <- v.Val:
				case <-ctx.Done():
					return false
				}
			}

			if nvals > 0 && numResponses > nvals {
				close(stopCh)
				return true
			}
			return false
		})
}

func (dht *IpfsDHT) processValues(ctx context.Context, key string, vals <-chan recvdVal,
	newVal func(ctx context.Context, v recvdVal, better bool) bool) (best []byte, peersWithBest map[peer.ID]struct{}, aborted bool) {
loop:
	for {
		if aborted {
			return
		}

		select {
		case v, ok := <-vals:
			if !ok {
				break loop
			}

			// Select best value
			if best != nil {
				if bytes.Equal(best, v.Val) {
					peersWithBest[v.From] = struct{}{}
					aborted = newVal(ctx, v, false)
					continue
				}
				sel, err := dht.Validator.Select(key, [][]byte{best, v.Val})
				if err != nil {
					logger.Warnw("failed to select best value", "key", internal.LoggableRecordKeyString(key), "error", err)
					continue
				}
				if sel != 1 {
					aborted = newVal(ctx, v, false)
					continue
				}
			}
			peersWithBest = make(map[peer.ID]struct{})
			peersWithBest[v.From] = struct{}{}
			best = v.Val
			aborted = newVal(ctx, v, true)
		case <-ctx.Done():
			return
		}
	}

	return
}

func (dht *IpfsDHT) updatePeerValues(ctx context.Context, key string, val []byte, peers []peer.ID) {
	fixupRec := record.MakePutRecord(key, val)
	for _, p := range peers {
		go func(p peer.ID) {
			// TODO: Is this possible?
			if p == dht.self {
				err := dht.putLocal(ctx, key, fixupRec)
				if err != nil {
					logger.Error("Error correcting local dht entry:", err)
				}
				return
			}
			ctx, cancel := context.WithTimeout(ctx, time.Second*30)
			defer cancel()
			err := dht.protoMessenger.PutValue(ctx, p, fixupRec)
			if err != nil {
				logger.Debug("Error correcting DHT entry: ", err)
			}
		}(p)
	}
}

func (dht *IpfsDHT) getValues(ctx context.Context, key string, stopQuery chan struct{}) (<-chan recvdVal, <-chan *lookupWithFollowupResult) {
	valCh := make(chan recvdVal, 1)
	lookupResCh := make(chan *lookupWithFollowupResult, 1)

	logger.Debugw("finding value", "key", internal.LoggableRecordKeyString(key))

	if rec, err := dht.getLocal(ctx, key); rec != nil && err == nil {
		select {
		case valCh <- recvdVal{
			Val:  rec.GetValue(),
			From: dht.self,
		}:
		case <-ctx.Done():
		}
	}

	go func() {
		defer close(valCh)
		defer close(lookupResCh)
		lookupRes, err := dht.runLookupWithFollowup(ctx, key,
			func(ctx context.Context, p peer.ID) ([]*peer.AddrInfo, error) {
				// For DHT query command
				routing.PublishQueryEvent(ctx, &routing.QueryEvent{
					Type: routing.SendingQuery,
					ID:   p,
				})

				rec, peers, err := dht.protoMessenger.GetValue(ctx, p, key)
				if err != nil {
					return nil, err
				}

				// For DHT query command
				routing.PublishQueryEvent(ctx, &routing.QueryEvent{
					Type:      routing.PeerResponse,
					ID:        p,
					Responses: peers,
				})

				if rec == nil {
					return peers, nil
				}

				val := rec.GetValue()
				if val == nil {
					logger.Debug("received a nil record value")
					return peers, nil
				}
				if err := dht.Validator.Validate(key, val); err != nil {
					// make sure record is valid
					logger.Debugw("received invalid record (discarded)", "error", err)
					return peers, nil
				}

				// the record is present and valid, send it out for processing
				select {
				case valCh <- recvdVal{
					Val:  val,
					From: p,
				}:
				case <-ctx.Done():
					return nil, ctx.Err()
				}

				return peers, nil
			},
			func() bool {
				select {
				case <-stopQuery:
					return true
				default:
					return false
				}
			},
		)

		if err != nil {
			return
		}
		lookupResCh <- lookupRes

		if ctx.Err() == nil {
			dht.refreshRTIfNoShortcut(kb.ConvertKey(key), lookupRes)
		}
	}()

	return valCh, lookupResCh
}

func (dht *IpfsDHT) refreshRTIfNoShortcut(key kb.ID, lookupRes *lookupWithFollowupResult) {
	if lookupRes.completed {
		// refresh the cpl for this key as the query was successful
		dht.routingTable.ResetCplRefreshedAtForID(key, time.Now())
	}
}

// Provider abstraction for indirect stores.
// Some DHTs store values directly, while an indirect store stores pointers to
// locations of the value, similarly to Coral and Mainline DHT.

// Provide makes this node announce that it can provide a value for the given key
func (dht *IpfsDHT) Provide(ctx context.Context, key cid.Cid, brdcst bool) (err error) {
	if !dht.enableProviders {
		return routing.ErrNotSupported
	} else if !key.Defined() {
		return fmt.Errorf("invalid cid: undefined")
	}
	keyMH := key.Hash()
	// hash multihash for double-hashing implementation
	mhHash := internal.Sha256Multihash(keyMH)
	logger.Debugw("providing", "cid", key, "mh", internal.LoggableProviderRecordBytes(keyMH), "mhHash", mhHash)

<<<<<<< HEAD
	ct, err := encryptAES([]byte(dht.self), multihashToKey(keyMH))
	if err != nil {
		return err
	}

	// add (encrypted) self locally
	err = dht.providerStore.AddProvider(ctx, mhHash[:], peer.ID(ct))
=======
	// add self locally
	err = dht.providerStore.AddProvider(ctx, mhHash, peer.AddrInfo{ID: dht.self})
>>>>>>> af92e264
	if err != nil {
		return err
	}
	if !brdcst {
		return nil
	}

	closerCtx := ctx
	if deadline, ok := ctx.Deadline(); ok {
		now := time.Now()
		timeout := deadline.Sub(now)

		if timeout < 0 {
			// timed out
			return context.DeadlineExceeded
		} else if timeout < 10*time.Second {
			// Reserve 10% for the final put.
			deadline = deadline.Add(-timeout / 10)
		} else {
			// Otherwise, reserve a second (we'll already be
			// connected so this should be fast).
			deadline = deadline.Add(-time.Second)
		}
		var cancel context.CancelFunc
		closerCtx, cancel = context.WithDeadline(ctx, deadline)
		defer cancel()
	}

	var exceededDeadline bool
	peers, err := dht.GetClosestPeers(closerCtx, string(mhHash[:]))
	switch err {
	case context.DeadlineExceeded:
		// If the _inner_ deadline has been exceeded but the _outer_
		// context is still fine, provide the value to the closest peers
		// we managed to find, even if they're not the _actual_ closest peers.
		if ctx.Err() != nil {
			return ctx.Err()
		}
		exceededDeadline = true
	case nil:
	default:
		return err
	}

	wg := sync.WaitGroup{}
	for _, p := range peers {
		wg.Add(1)
		go func(p peer.ID) {
			defer wg.Done()
			logger.Debugf("putProvider(%s, %s)", internal.LoggableProviderRecordBytes(mhHash[:]), p)
			err := dht.protoMessenger.PutProvider(ctx, p, mhHash[:], dht.host, []byte(ct))
			if err != nil {
				logger.Debug(err)
			}
		}(p)
	}

	wg.Wait()
	if exceededDeadline {
		return context.DeadlineExceeded
	}
	return ctx.Err()
}

// FindProviders searches until the context expires.
func (dht *IpfsDHT) FindProviders(ctx context.Context, c cid.Cid) ([]peer.AddrInfo, error) {
	if !dht.enableProviders {
		return nil, routing.ErrNotSupported
	} else if !c.Defined() {
		return nil, fmt.Errorf("invalid cid: undefined")
	}

	var providers []peer.AddrInfo
	for p := range dht.FindProvidersAsync(ctx, c, dht.bucketSize) {
		providers = append(providers, p)
	}
	return providers, nil
}

// FindProvidersAsync is the same thing as FindProviders, but returns a channel.
// Peers will be returned on the channel as soon as they are found, even before
// the search query completes. If count is zero then the query will run until it
// completes. Note: not reading from the returned channel may block the query
// from progressing.
func (dht *IpfsDHT) FindProvidersAsync(ctx context.Context, key cid.Cid, count int) <-chan peer.AddrInfo {
	if !dht.enableProviders || !key.Defined() {
		peerOut := make(chan peer.AddrInfo)
		close(peerOut)
		return peerOut
	}

	chSize := count
	if count == 0 {
		chSize = 1
	}
	peerOut := make(chan peer.AddrInfo, chSize)

	keyMH := key.Hash()
	go dht.findProvidersAsyncRoutine(ctx, keyMH, count, peerOut)
	return peerOut
}

func (dht *IpfsDHT) findProvidersAsyncRoutine(ctx context.Context, key multihash.Multihash, count int, peerOut chan peer.AddrInfo) {
	defer close(peerOut)

	findAll := count == 0

	// hash multihash for double-hashing implementation
	mhHash := internal.Sha256Multihash(key)
	logger.Debugw("finding providers", "cid", key, "mhHash", mhHash, "mh", internal.LoggableProviderRecordBytes(key))

	ps := make(map[peer.ID]struct{})
	psLock := &sync.Mutex{}
	psTryAdd := func(p peer.ID) bool {
		psLock.Lock()
		defer psLock.Unlock()
		_, ok := ps[p]
		if !ok && (len(ps) < count || findAll) {
			ps[p] = struct{}{}
			return true
		}
		return false
	}
	psSize := func() int {
		psLock.Lock()
		defer psLock.Unlock()
		return len(ps)
	}

	provs, err := dht.providerStore.GetProviders(ctx, mhHash)
	if err != nil {
		return
	}

	decKey := multihashToKey(key)
	for _, p := range provs {
		// decrypt peer record if needed
		if len(p) == encryptedPeerIDLength {
			ptPeer, err := decryptAES([]byte(p), decKey)
			if err != nil {
				logger.Debugf("failed to decrypt encrypted peer ID: %s", err)
				// TODO: remove from provider store, since it's a bad record
				continue
			}
			p = peer.ID(ptPeer)
		}

		// NOTE: Assuming that this list of peers is unique
		if psTryAdd(p) {
			addrInfo := dht.peerstore.PeerInfo(p)
			select {
			case peerOut <- addrInfo:
			case <-ctx.Done():
				return
			}
		}

		// If we have enough peers locally, don't bother with remote RPC
		// TODO: is this a DOS vector?
		if !findAll && len(ps) >= count {
			return
		}
	}

	lookupKey := internal.PrefixByBits(mhHash[:], dht.prefixLength)

	lookupRes, err := dht.runLookupWithFollowup(ctx, string(mhHash[:]),
		func(ctx context.Context, p peer.ID) ([]*peer.AddrInfo, error) {
			// For DHT query command
			routing.PublishQueryEvent(ctx, &routing.QueryEvent{
				Type: routing.SendingQuery,
				ID:   p,
			})

			var (
				keyToProvs = make(map[string][]*peer.AddrInfo)
				closer     []*peer.AddrInfo
				err        error
			)
			if dht.prefixLength == 0 {
				var provs []*peer.AddrInfo
				provs, closer, err = dht.protoMessenger.GetProviders(ctx, p, lookupKey)
				keyToProvs[string(mhHash[:])] = provs
			} else {
				keyToProvs, closer, err = dht.protoMessenger.GetProvidersByPrefix(ctx, p, lookupKey)
			}
			if err != nil {
				return nil, err
			}

			logger.Debugf("found %d keys with prefix", len(keyToProvs))

			// if this is a prefix lookup, the providers might not actually have
			// the content we're looking for. discard all that don't
			provs := keyToProvs[string(mhHash[:])]

			// Add unique providers from request, up to 'count'
			for _, prov := range provs {
<<<<<<< HEAD
				// if this is a prefix lookup, the providers might not actually have
				// the content we're looking for. discard all that don't
				if dht.prefixLength > 0 {
					var hasContent bool
					for _, key := range prov.Keys {
						if bytes.Equal(key, mhHash[:]) {
							hasContent = true
							break
						}
					}
					if !hasContent {
						continue
					}
				}

				// decrypt peer record if needed
				if len(prov.AddrInfo.ID) == encryptedPeerIDLength {
					ptPeer, err := decryptAES([]byte(prov.AddrInfo.ID), decKey)
					if err != nil {
						logger.Debugf("failed to decrypt encrypted peer ID: %s", err)
						continue
					}
					prov.AddrInfo.ID = peer.ID(ptPeer)
				}

				dht.maybeAddAddrs(prov.AddrInfo.ID, prov.AddrInfo.Addrs, peerstore.TempAddrTTL)
=======
				dht.maybeAddAddrs(prov.ID, prov.Addrs, peerstore.TempAddrTTL)
>>>>>>> af92e264
				logger.Debugf("got provider: %s", prov)
				if psTryAdd(prov.ID) {
					logger.Debugf("using provider: %s", prov)
					select {
					case peerOut <- *prov:
					case <-ctx.Done():
						logger.Debug("context timed out sending more providers")
						return nil, ctx.Err()
					}
				}
				if !findAll && psSize() >= count {
					logger.Debugf("got enough providers (%d/%d)", psSize(), count)
					return nil, nil
				}
			}

			// Give closer peers back to the query to be queried
			logger.Debugf("got closer peers: %d %s", len(closer), closer)

			routing.PublishQueryEvent(ctx, &routing.QueryEvent{
				Type:      routing.PeerResponse,
				ID:        p,
				Responses: closer,
			})

			return closer, nil
		},
		func() bool {
			return !findAll && psSize() >= count
		},
	)

	if err == nil && ctx.Err() == nil {
		dht.refreshRTIfNoShortcut(kb.ConvertKey(string(key)), lookupRes)
	}
}

// FindPeer searches for a peer with given ID.
func (dht *IpfsDHT) FindPeer(ctx context.Context, id peer.ID) (_ peer.AddrInfo, err error) {
	if err := id.Validate(); err != nil {
		return peer.AddrInfo{}, err
	}

	logger.Debugw("finding peer", "peer", id)

	// Check if were already connected to them
	if pi := dht.FindLocal(id); pi.ID != "" {
		return pi, nil
	}

	lookupRes, err := dht.runLookupWithFollowup(ctx, string(id),
		func(ctx context.Context, p peer.ID) ([]*peer.AddrInfo, error) {
			// For DHT query command
			routing.PublishQueryEvent(ctx, &routing.QueryEvent{
				Type: routing.SendingQuery,
				ID:   p,
			})

			peers, err := dht.protoMessenger.GetClosestPeers(ctx, p, id)
			if err != nil {
				logger.Debugf("error getting closer peers: %s", err)
				return nil, err
			}

			// For DHT query command
			routing.PublishQueryEvent(ctx, &routing.QueryEvent{
				Type:      routing.PeerResponse,
				ID:        p,
				Responses: peers,
			})

			return peers, err
		},
		func() bool {
			return dht.host.Network().Connectedness(id) == network.Connected
		},
	)

	if err != nil {
		return peer.AddrInfo{}, err
	}

	dialedPeerDuringQuery := false
	for i, p := range lookupRes.peers {
		if p == id {
			// Note: we consider PeerUnreachable to be a valid state because the peer may not support the DHT protocol
			// and therefore the peer would fail the query. The fact that a peer that is returned can be a non-DHT
			// server peer and is not identified as such is a bug.
			dialedPeerDuringQuery = (lookupRes.state[i] == qpeerset.PeerQueried || lookupRes.state[i] == qpeerset.PeerUnreachable || lookupRes.state[i] == qpeerset.PeerWaiting)
			break
		}
	}

	// Return peer information if we tried to dial the peer during the query or we are (or recently were) connected
	// to the peer.
	connectedness := dht.host.Network().Connectedness(id)
	if dialedPeerDuringQuery || connectedness == network.Connected || connectedness == network.CanConnect {
		return dht.peerstore.PeerInfo(id), nil
	}

	return peer.AddrInfo{}, routing.ErrNotFound
}<|MERGE_RESOLUTION|>--- conflicted
+++ resolved
@@ -381,7 +381,6 @@
 	mhHash := internal.Sha256Multihash(keyMH)
 	logger.Debugw("providing", "cid", key, "mh", internal.LoggableProviderRecordBytes(keyMH), "mhHash", mhHash)
 
-<<<<<<< HEAD
 	ct, err := encryptAES([]byte(dht.self), multihashToKey(keyMH))
 	if err != nil {
 		return err
@@ -389,10 +388,6 @@
 
 	// add (encrypted) self locally
 	err = dht.providerStore.AddProvider(ctx, mhHash[:], peer.ID(ct))
-=======
-	// add self locally
-	err = dht.providerStore.AddProvider(ctx, mhHash, peer.AddrInfo{ID: dht.self})
->>>>>>> af92e264
 	if err != nil {
 		return err
 	}
@@ -591,36 +586,18 @@
 
 			// Add unique providers from request, up to 'count'
 			for _, prov := range provs {
-<<<<<<< HEAD
-				// if this is a prefix lookup, the providers might not actually have
-				// the content we're looking for. discard all that don't
-				if dht.prefixLength > 0 {
-					var hasContent bool
-					for _, key := range prov.Keys {
-						if bytes.Equal(key, mhHash[:]) {
-							hasContent = true
-							break
-						}
-					}
-					if !hasContent {
-						continue
-					}
-				}
-
 				// decrypt peer record if needed
-				if len(prov.AddrInfo.ID) == encryptedPeerIDLength {
-					ptPeer, err := decryptAES([]byte(prov.AddrInfo.ID), decKey)
+				if len(prov.ID) == encryptedPeerIDLength {
+					ptPeer, err := decryptAES([]byte(prov.ID), decKey)
 					if err != nil {
 						logger.Debugf("failed to decrypt encrypted peer ID: %s", err)
 						continue
 					}
-					prov.AddrInfo.ID = peer.ID(ptPeer)
-				}
-
-				dht.maybeAddAddrs(prov.AddrInfo.ID, prov.AddrInfo.Addrs, peerstore.TempAddrTTL)
-=======
+					prov.ID = peer.ID(ptPeer)
+				}
+
 				dht.maybeAddAddrs(prov.ID, prov.Addrs, peerstore.TempAddrTTL)
->>>>>>> af92e264
+
 				logger.Debugf("got provider: %s", prov)
 				if psTryAdd(prov.ID) {
 					logger.Debugf("using provider: %s", prov)
