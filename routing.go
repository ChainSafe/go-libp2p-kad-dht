package dht

import (
	"bytes"
	"context"
	"fmt"
	"sync"
	"time"

	"github.com/libp2p/go-libp2p/core/network"
	"github.com/libp2p/go-libp2p/core/peer"
	"github.com/libp2p/go-libp2p/core/peerstore"
	"github.com/libp2p/go-libp2p/core/routing"

	"github.com/ipfs/go-cid"
	u "github.com/ipfs/go-ipfs-util"
	"github.com/libp2p/go-libp2p-kad-dht/internal"
	internalConfig "github.com/libp2p/go-libp2p-kad-dht/internal/config"
	"github.com/libp2p/go-libp2p-kad-dht/qpeerset"
	kb "github.com/libp2p/go-libp2p-kbucket"
	record "github.com/libp2p/go-libp2p-record"
	"github.com/multiformats/go-multihash"
)

// This file implements the Routing interface for the IpfsDHT struct.

// Basic Put/Get

// PutValue adds value corresponding to given Key.
// This is the top level "Store" operation of the DHT
func (dht *IpfsDHT) PutValue(ctx context.Context, key string, value []byte, opts ...routing.Option) (err error) {
	if !dht.enableValues {
		return routing.ErrNotSupported
	}

	logger.Debugw("putting value", "key", internal.LoggableRecordKeyString(key))

	// don't even allow local users to put bad values.
	if err := dht.Validator.Validate(key, value); err != nil {
		return err
	}

	old, err := dht.getLocal(ctx, key)
	if err != nil {
		// Means something is wrong with the datastore.
		return err
	}

	// Check if we have an old value that's not the same as the new one.
	if old != nil && !bytes.Equal(old.GetValue(), value) {
		// Check to see if the new one is better.
		i, err := dht.Validator.Select(key, [][]byte{value, old.GetValue()})
		if err != nil {
			return err
		}
		if i != 0 {
			return fmt.Errorf("can't replace a newer value with an older value")
		}
	}

	rec := record.MakePutRecord(key, value)
	rec.TimeReceived = u.FormatRFC3339(time.Now())
	err = dht.putLocal(ctx, key, rec)
	if err != nil {
		return err
	}

	peers, err := dht.GetClosestPeers(ctx, key)
	if err != nil {
		return err
	}

	wg := sync.WaitGroup{}
	for _, p := range peers {
		wg.Add(1)
		go func(p peer.ID) {
			ctx, cancel := context.WithCancel(ctx)
			defer cancel()
			defer wg.Done()
			routing.PublishQueryEvent(ctx, &routing.QueryEvent{
				Type: routing.Value,
				ID:   p,
			})

			err := dht.protoMessenger.PutValue(ctx, p, rec)
			if err != nil {
				logger.Debugf("failed putting value to peer: %s", err)
			}
		}(p)
	}
	wg.Wait()

	return nil
}

// recvdVal stores a value and the peer from which we got the value.
type recvdVal struct {
	Val  []byte
	From peer.ID
}

// GetValue searches for the value corresponding to given Key.
func (dht *IpfsDHT) GetValue(ctx context.Context, key string, opts ...routing.Option) (_ []byte, err error) {
	if !dht.enableValues {
		return nil, routing.ErrNotSupported
	}

	// apply defaultQuorum if relevant
	var cfg routing.Options
	if err := cfg.Apply(opts...); err != nil {
		return nil, err
	}
	opts = append(opts, Quorum(internalConfig.GetQuorum(&cfg)))

	responses, err := dht.SearchValue(ctx, key, opts...)
	if err != nil {
		return nil, err
	}
	var best []byte

	for r := range responses {
		best = r
	}

	if ctx.Err() != nil {
		return best, ctx.Err()
	}

	if best == nil {
		return nil, routing.ErrNotFound
	}
	logger.Debugf("GetValue %v %x", internal.LoggableRecordKeyString(key), best)
	return best, nil
}

// SearchValue searches for the value corresponding to given Key and streams the results.
func (dht *IpfsDHT) SearchValue(ctx context.Context, key string, opts ...routing.Option) (<-chan []byte, error) {
	if !dht.enableValues {
		return nil, routing.ErrNotSupported
	}

	var cfg routing.Options
	if err := cfg.Apply(opts...); err != nil {
		return nil, err
	}

	responsesNeeded := 0
	if !cfg.Offline {
		responsesNeeded = internalConfig.GetQuorum(&cfg)
	}

	stopCh := make(chan struct{})
	valCh, lookupRes := dht.getValues(ctx, key, stopCh)

	out := make(chan []byte)
	go func() {
		defer close(out)
		best, peersWithBest, aborted := dht.searchValueQuorum(ctx, key, valCh, stopCh, out, responsesNeeded)
		if best == nil || aborted {
			return
		}

		updatePeers := make([]peer.ID, 0, dht.bucketSize)
		select {
		case l := <-lookupRes:
			if l == nil {
				return
			}

			for _, p := range l.peers {
				if _, ok := peersWithBest[p]; !ok {
					updatePeers = append(updatePeers, p)
				}
			}
		case <-ctx.Done():
			return
		}

		dht.updatePeerValues(dht.Context(), key, best, updatePeers)
	}()

	return out, nil
}

func (dht *IpfsDHT) searchValueQuorum(ctx context.Context, key string, valCh <-chan recvdVal, stopCh chan struct{},
	out chan<- []byte, nvals int) ([]byte, map[peer.ID]struct{}, bool) {
	numResponses := 0
	return dht.processValues(ctx, key, valCh,
		func(ctx context.Context, v recvdVal, better bool) bool {
			numResponses++
			if better {
				select {
				case out <- v.Val:
				case <-ctx.Done():
					return false
				}
			}

			if nvals > 0 && numResponses > nvals {
				close(stopCh)
				return true
			}
			return false
		})
}

func (dht *IpfsDHT) processValues(ctx context.Context, key string, vals <-chan recvdVal,
	newVal func(ctx context.Context, v recvdVal, better bool) bool) (best []byte, peersWithBest map[peer.ID]struct{}, aborted bool) {
loop:
	for {
		if aborted {
			return
		}

		select {
		case v, ok := <-vals:
			if !ok {
				break loop
			}

			// Select best value
			if best != nil {
				if bytes.Equal(best, v.Val) {
					peersWithBest[v.From] = struct{}{}
					aborted = newVal(ctx, v, false)
					continue
				}
				sel, err := dht.Validator.Select(key, [][]byte{best, v.Val})
				if err != nil {
					logger.Warnw("failed to select best value", "key", internal.LoggableRecordKeyString(key), "error", err)
					continue
				}
				if sel != 1 {
					aborted = newVal(ctx, v, false)
					continue
				}
			}
			peersWithBest = make(map[peer.ID]struct{})
			peersWithBest[v.From] = struct{}{}
			best = v.Val
			aborted = newVal(ctx, v, true)
		case <-ctx.Done():
			return
		}
	}

	return
}

func (dht *IpfsDHT) updatePeerValues(ctx context.Context, key string, val []byte, peers []peer.ID) {
	fixupRec := record.MakePutRecord(key, val)
	for _, p := range peers {
		go func(p peer.ID) {
			// TODO: Is this possible?
			if p == dht.self {
				err := dht.putLocal(ctx, key, fixupRec)
				if err != nil {
					logger.Error("Error correcting local dht entry:", err)
				}
				return
			}
			ctx, cancel := context.WithTimeout(ctx, time.Second*30)
			defer cancel()
			err := dht.protoMessenger.PutValue(ctx, p, fixupRec)
			if err != nil {
				logger.Debug("Error correcting DHT entry: ", err)
			}
		}(p)
	}
}

func (dht *IpfsDHT) getValues(ctx context.Context, key string, stopQuery chan struct{}) (<-chan recvdVal, <-chan *lookupWithFollowupResult) {
	valCh := make(chan recvdVal, 1)
	lookupResCh := make(chan *lookupWithFollowupResult, 1)

	logger.Debugw("finding value", "key", internal.LoggableRecordKeyString(key))

	if rec, err := dht.getLocal(ctx, key); rec != nil && err == nil {
		select {
		case valCh <- recvdVal{
			Val:  rec.GetValue(),
			From: dht.self,
		}:
		case <-ctx.Done():
		}
	}

	go func() {
		defer close(valCh)
		defer close(lookupResCh)
		lookupRes, err := dht.runLookupWithFollowup(ctx, key,
			func(ctx context.Context, p peer.ID) ([]*peer.AddrInfo, error) {
				// For DHT query command
				routing.PublishQueryEvent(ctx, &routing.QueryEvent{
					Type: routing.SendingQuery,
					ID:   p,
				})

				rec, peers, err := dht.protoMessenger.GetValue(ctx, p, key)
				if err != nil {
					return nil, err
				}

				// For DHT query command
				routing.PublishQueryEvent(ctx, &routing.QueryEvent{
					Type:      routing.PeerResponse,
					ID:        p,
					Responses: peers,
				})

				if rec == nil {
					return peers, nil
				}

				val := rec.GetValue()
				if val == nil {
					logger.Debug("received a nil record value")
					return peers, nil
				}
				if err := dht.Validator.Validate(key, val); err != nil {
					// make sure record is valid
					logger.Debugw("received invalid record (discarded)", "error", err)
					return peers, nil
				}

				// the record is present and valid, send it out for processing
				select {
				case valCh <- recvdVal{
					Val:  val,
					From: p,
				}:
				case <-ctx.Done():
					return nil, ctx.Err()
				}

				return peers, nil
			},
			func() bool {
				select {
				case <-stopQuery:
					return true
				default:
					return false
				}
			},
		)

		if err != nil {
			return
		}
		lookupResCh <- lookupRes

		if ctx.Err() == nil {
			dht.refreshRTIfNoShortcut(kb.ConvertKey(key), lookupRes)
		}
	}()

	return valCh, lookupResCh
}

func (dht *IpfsDHT) refreshRTIfNoShortcut(key kb.ID, lookupRes *lookupWithFollowupResult) {
	if lookupRes.completed {
		// refresh the cpl for this key as the query was successful
		dht.routingTable.ResetCplRefreshedAtForID(key, time.Now())
	}
}

// Provider abstraction for indirect stores.
// Some DHTs store values directly, while an indirect store stores pointers to
// locations of the value, similarly to Coral and Mainline DHT.

// Provide makes this node announce that it can provide a value for the given key
func (dht *IpfsDHT) Provide(ctx context.Context, key cid.Cid, brdcst bool) (err error) {
	if !dht.enableProviders {
		return routing.ErrNotSupported
	} else if !key.Defined() {
		return fmt.Errorf("invalid cid: undefined")
	}

	keyMH := key.Hash()

	// hash multihash for double-hashing implementation
	mhHash, _ := internal.Sha256Multihash(keyMH)
	logger.Debugw("providing", "cid", key, "mh", internal.LoggableProviderRecordBytes(keyMH), "mhHash", mhHash)

	ct, err := encryptAES([]byte(dht.self), multihashToKey(keyMH))
	if err != nil {
		return err
	}

	// add (encrypted) self locally
	err = dht.providerStore.AddProvider(ctx, mhHash, peer.ID(ct))
	if err != nil {
		return err
	}
	if !brdcst {
		return nil
	}

	closerCtx := ctx
	if deadline, ok := ctx.Deadline(); ok {
		now := time.Now()
		timeout := deadline.Sub(now)

		if timeout < 0 {
			// timed out
			return context.DeadlineExceeded
		} else if timeout < 10*time.Second {
			// Reserve 10% for the final put.
			deadline = deadline.Add(-timeout / 10)
		} else {
			// Otherwise, reserve a second (we'll already be
			// connected so this should be fast).
			deadline = deadline.Add(-time.Second)
		}
		var cancel context.CancelFunc
		closerCtx, cancel = context.WithDeadline(ctx, deadline)
		defer cancel()
	}

	var exceededDeadline bool
	peers, err := dht.GetClosestPeers(closerCtx, string(mhHash[:]))
	switch err {
	case context.DeadlineExceeded:
		// If the _inner_ deadline has been exceeded but the _outer_
		// context is still fine, provide the value to the closest peers
		// we managed to find, even if they're not the _actual_ closest peers.
		if ctx.Err() != nil {
			return ctx.Err()
		}
		exceededDeadline = true
	case nil:
	default:
		return err
	}

	wg := sync.WaitGroup{}
	for _, p := range peers {
		wg.Add(1)
		go func(p peer.ID) {
			defer wg.Done()
			logger.Debugf("putProvider(%s, %s)", internal.LoggableProviderRecordBytes(mhHash[:]), p)
			err := dht.protoMessenger.PutProvider(ctx, p, mhHash[:], dht.host, []byte(ct))
			if err != nil {
				logger.Debug(err)
			}
		}(p)
	}

	wg.Wait()
	if exceededDeadline {
		return context.DeadlineExceeded
	}
	return ctx.Err()
}

// FindProviders searches until the context expires.
func (dht *IpfsDHT) FindProviders(ctx context.Context, c cid.Cid) ([]peer.AddrInfo, error) {
	if !dht.enableProviders {
		return nil, routing.ErrNotSupported
	} else if !c.Defined() {
		return nil, fmt.Errorf("invalid cid: undefined")
	}

	var providers []peer.AddrInfo
	for p := range dht.FindProvidersAsync(ctx, c, 0) {
		providers = append(providers, p)
	}
	return providers, nil
}

// FindProvidersAsync is the same thing as FindProviders, but returns a channel.
// Peers will be returned on the channel as soon as they are found, even before
// the search query completes. If count is zero then the query will run until it
// completes. Note: not reading from the returned channel may block the query
// from progressing.
func (dht *IpfsDHT) FindProvidersAsync(ctx context.Context, key cid.Cid, count int) <-chan peer.AddrInfo {
	if !dht.enableProviders || !key.Defined() {
		peerOut := make(chan peer.AddrInfo)
		close(peerOut)
		return peerOut
	}

	chSize := count
	if count == 0 {
		chSize = 1
	}
	peerOut := make(chan peer.AddrInfo, chSize)

	keyMH := key.Hash()
	go dht.findProvidersAsyncRoutine(ctx, keyMH, count, peerOut)
	return peerOut
}

func (dht *IpfsDHT) findProvidersAsyncRoutine(ctx context.Context, key multihash.Multihash, count int, peerOut chan peer.AddrInfo) {
	defer close(peerOut)

	findAll := count == 0

	dht.prefixLengthMu.RLock()
	prefixLength := dht.prefixLength
	dht.prefixLengthMu.RUnlock()

	// hash multihash for double-hashing implementation
	mhHash, extraByteLength := internal.Sha256Multihash(key)
	extraBitLength := extraByteLength * 8
	logger.Debugw("finding providers", "cid", key, "mhHash", mhHash, "mh", internal.LoggableProviderRecordBytes(key))

	ps := make(map[peer.ID]struct{})
	psLock := &sync.Mutex{}
	psTryAdd := func(p peer.ID) bool {
		psLock.Lock()
		defer psLock.Unlock()
		_, ok := ps[p]
		if !ok && (len(ps) < count || findAll) {
			ps[p] = struct{}{}
			return true
		}
		return false
	}
	psSize := func() int {
		psLock.Lock()
		defer psLock.Unlock()
		return len(ps)
	}

	provs, err := dht.providerStore.GetProviders(ctx, mhHash)
	if err != nil {
		return
	}

	decKey := multihashToKey(key)
	for _, p := range provs {
		logger.Infof("got provider from local store: %x", p)
		// decrypt peer record if needed
		if len(p) == encryptedPeerIDLength {
			ptPeer, err := decryptAES([]byte(p), decKey)
			if err != nil {
				logger.Errorf("failed to decrypt encrypted peer ID: %s", err)
				// TODO: remove from provider store, since it's a bad record
				continue
			}
			p = peer.ID(ptPeer)
		}

		// NOTE: Assuming that this list of peers is unique
		if psTryAdd(p) {
			addrInfo := dht.peerstore.PeerInfo(p)
			select {
			case peerOut <- addrInfo:
			case <-ctx.Done():
				return
			}
		}

		// If we have enough peers locally, don't bother with remote RPC
		// TODO: is this a DOS vector?
		if !findAll && len(ps) >= count {
			return
		}
	}

	// note: extra bits are added b/c of the multihash code + digest length
	lookupKey := internal.PrefixByBits(mhHash, prefixLength+extraBitLength)

	runLookupWithFollowupCalls := 0
	lookupRes, err := dht.runLookupWithFollowup(ctx, string(mhHash),
		func(ctx context.Context, p peer.ID) ([]*peer.AddrInfo, error) {
			runLookupWithFollowupCalls++

			// For DHT query command
			routing.PublishQueryEvent(ctx, &routing.QueryEvent{
				Type: routing.SendingQuery,
				ID:   p,
			})

			var (
				provs  []*peer.AddrInfo
				closer []*peer.AddrInfo
				err    error
			)
			if prefixLength == 0 {
				provs, closer, err = dht.protoMessenger.GetProviders(ctx, p, mhHash)
			} else {
				provs, closer, err = dht.protoMessenger.GetProvidersByPrefix(ctx, p, lookupKey, mhHash, prefixLength+extraBitLength)
			}
			if err != nil {
				return nil, err
			}

			logger.Debugf("found %d keys with prefix", len(provs))

			// Add unique providers from request, up to 'count'
			for _, prov := range provs {
				// decrypt peer record if needed
				if len(prov.ID) == encryptedPeerIDLength {
					ptPeer, err := decryptAES([]byte(prov.ID), decKey)
					if err != nil {
						logger.Errorf("failed to decrypt encrypted peer ID: %s", err)
						continue
					}
					prov.ID = peer.ID(ptPeer)
				}

				dht.maybeAddAddrs(prov.ID, prov.Addrs, peerstore.TempAddrTTL)
				logger.Debugf("got provider: %s", prov)

				if psTryAdd(prov.ID) {
<<<<<<< HEAD
					logger.Debugf("using provider: %s key %s", prov, key)
=======
>>>>>>> 74ff3251
					select {
					case peerOut <- *prov:
					case <-ctx.Done():
						logger.Debugf("context timed out sending more providers")
						return nil, ctx.Err()
					}
				}
				if !findAll && psSize() >= count {
					return nil, nil
				}
			}

			// Give closer peers back to the query to be queried
			logger.Debugf("got closer peers: %d %s", len(closer), closer)

			routing.PublishQueryEvent(ctx, &routing.QueryEvent{
				Type:      routing.PeerResponse,
				ID:        p,
				Responses: closer,
			})

			return closer, nil
		},
		func() bool {
			return !findAll && psSize() >= count
		},
	)

	if err == nil && ctx.Err() == nil {
		dht.refreshRTIfNoShortcut(kb.ConvertKey(string(key)), lookupRes)
	}
}

// FindPeer searches for a peer with given ID.
func (dht *IpfsDHT) FindPeer(ctx context.Context, id peer.ID) (_ peer.AddrInfo, err error) {
	if err := id.Validate(); err != nil {
		return peer.AddrInfo{}, err
	}

	logger.Debugw("finding peer", "peer", id)

	// Check if were already connected to them
	if pi := dht.FindLocal(id); pi.ID != "" {
		return pi, nil
	}

	lookupRes, err := dht.runLookupWithFollowup(ctx, string(id),
		func(ctx context.Context, p peer.ID) ([]*peer.AddrInfo, error) {
			// For DHT query command
			routing.PublishQueryEvent(ctx, &routing.QueryEvent{
				Type: routing.SendingQuery,
				ID:   p,
			})

			peers, err := dht.protoMessenger.GetClosestPeers(ctx, p, id)
			if err != nil {
				logger.Debugf("error getting closer peers: %s", err)
				return nil, err
			}

			// For DHT query command
			routing.PublishQueryEvent(ctx, &routing.QueryEvent{
				Type:      routing.PeerResponse,
				ID:        p,
				Responses: peers,
			})

			return peers, err
		},
		func() bool {
			return dht.host.Network().Connectedness(id) == network.Connected
		},
	)

	if err != nil {
		return peer.AddrInfo{}, err
	}

	dialedPeerDuringQuery := false
	for i, p := range lookupRes.peers {
		if p == id {
			// Note: we consider PeerUnreachable to be a valid state because the peer may not support the DHT protocol
			// and therefore the peer would fail the query. The fact that a peer that is returned can be a non-DHT
			// server peer and is not identified as such is a bug.
			dialedPeerDuringQuery = (lookupRes.state[i] == qpeerset.PeerQueried || lookupRes.state[i] == qpeerset.PeerUnreachable || lookupRes.state[i] == qpeerset.PeerWaiting)
			break
		}
	}

	// Return peer information if we tried to dial the peer during the query or we are (or recently were) connected
	// to the peer.
	connectedness := dht.host.Network().Connectedness(id)
	if dialedPeerDuringQuery || connectedness == network.Connected || connectedness == network.CanConnect {
		return dht.peerstore.PeerInfo(id), nil
	}

	return peer.AddrInfo{}, routing.ErrNotFound
}<|MERGE_RESOLUTION|>--- conflicted
+++ resolved
@@ -606,10 +606,6 @@
 				logger.Debugf("got provider: %s", prov)
 
 				if psTryAdd(prov.ID) {
-<<<<<<< HEAD
-					logger.Debugf("using provider: %s key %s", prov, key)
-=======
->>>>>>> 74ff3251
 					select {
 					case peerOut <- *prov:
 					case <-ctx.Done():
